--- conflicted
+++ resolved
@@ -1466,11 +1466,7 @@
     doc.put(ROOT, "counter", ScalarValue::counter(1)).unwrap();
     doc.increment(ROOT, "counter", 2).unwrap();
     doc.increment(ROOT, "counter", 5).unwrap();
-<<<<<<< HEAD
-    let changes : Vec<_> = doc.get_changes(&[]).unwrap().into_iter().cloned().collect();
-=======
     let changes = doc.get_changes(&[]).unwrap().into_iter().cloned();
->>>>>>> 7439a49e
 
     let mut new_doc = AutoCommit::new();
     new_doc.enable_observer();
