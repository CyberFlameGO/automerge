--- conflicted
+++ resolved
@@ -135,9 +135,8 @@
             Action::MakeText => OpType::Make(ObjType::Text),
             Action::MakeMap => OpType::Make(ObjType::Map),
             Action::MakeTable => OpType::Make(ObjType::Table),
-<<<<<<< HEAD
-            Action::Del => OpType::Del,
-            Action::Inc => OpType::Inc(value.to_i64()?),
+            Action::Del => OpType::Delete,
+            Action::Inc => OpType::Increment(value.to_i64()?),
             Action::MarkBegin => {
                 // mark has 3 things in the val column
                 let name = value.as_string()?;
@@ -147,10 +146,6 @@
             }
             Action::MarkEnd => OpType::MarkEnd(value.to_bool()?),
             Action::Unused => panic!("invalid action"),
-=======
-            Action::Del => OpType::Delete,
-            Action::Inc => OpType::Increment(value.to_i64()?),
->>>>>>> d1407480
         };
         Some(amp::Op {
             action,
@@ -190,9 +185,8 @@
             Action::MakeText => OpType::Make(ObjType::Text),
             Action::MakeMap => OpType::Make(ObjType::Map),
             Action::MakeTable => OpType::Make(ObjType::Table),
-<<<<<<< HEAD
-            Action::Del => OpType::Del,
-            Action::Inc => OpType::Inc(value.to_i64()?),
+            Action::Del => OpType::Delete,
+            Action::Inc => OpType::Increment(value.to_i64()?),
             Action::MarkBegin => {
                 // mark has 3 things in the val column
                 let name = value.as_string()?;
@@ -202,10 +196,6 @@
             }
             Action::MarkEnd => OpType::MarkEnd(value.to_bool()?),
             Action::Unused => panic!("invalid action"),
-=======
-            Action::Del => OpType::Delete,
-            Action::Inc => OpType::Increment(value.to_i64()?),
->>>>>>> d1407480
         };
         Some(DocOp {
             actor,
