--- conflicted
+++ resolved
@@ -1,10 +1,7 @@
 use crate::exid::ExId;
 use crate::transaction::{CommitOptions, Transactable};
-<<<<<<< HEAD
 use crate::types::Patch;
-=======
 use crate::{sync, Keys, KeysAt, ObjType, ScalarValue};
->>>>>>> 3039efca
 use crate::{
     transaction::TransactionInner, ActorId, Automerge, AutomergeError, Change, ChangeHash, Prop,
     Value,
