use crate::exid::ExId;
use crate::transaction::{CommitOptions, Transactable};
use crate::types::Patch;
use crate::{
    change::export_change, query, transaction::TransactionInner, ActorId, Automerge,
    AutomergeError, Change, ChangeHash, Prop, ScalarValue, Value,
};
use crate::{Keys, KeysAt, SyncMessage, SyncState};

/// An automerge document that automatically manages transactions.
#[derive(Debug, Clone)]
pub struct AutoCommit {
    doc: Automerge,
    transaction: Option<TransactionInner>,
}

impl Default for AutoCommit {
    fn default() -> Self {
        Self::new()
    }
}

impl AutoCommit {
    pub fn new() -> Self {
        Self {
            doc: Automerge::new(),
            transaction: None,
        }
    }

    /// Get the inner document.
    #[doc(hidden)]
    pub fn document(&mut self) -> &Automerge {
        self.ensure_transaction_closed();
        &self.doc
    }

    pub fn with_actor(mut self, actor: ActorId) -> Self {
        self.ensure_transaction_closed();
        self.doc.set_actor(actor);
        self
    }

    pub fn set_actor(&mut self, actor: ActorId) -> &mut Self {
        self.ensure_transaction_closed();
        self.doc.set_actor(actor);
        self
    }

    pub fn get_actor(&self) -> &ActorId {
        self.doc.get_actor()
    }

    fn ensure_transaction_open(&mut self) {
        if self.transaction.is_none() {
            let actor = self.doc.get_actor_index();

            let seq = self.doc.states.entry(actor).or_default().len() as u64 + 1;
            let mut deps = self.doc.get_heads();
            if seq > 1 {
                let last_hash = self.get_hash(actor, seq - 1).unwrap();
                if !deps.contains(&last_hash) {
                    deps.push(last_hash);
                }
            }

            self.transaction = Some(TransactionInner {
                actor,
                seq,
                start_op: self.doc.max_op + 1,
                time: 0,
                message: None,
                extra_bytes: Default::default(),
                hash: None,
                operations: vec![],
                deps,
            });
        }
    }

    fn get_hash(&mut self, actor: usize, seq: u64) -> Result<ChangeHash, AutomergeError> {
        self.doc
            .states
            .get(&actor)
            .and_then(|v| v.get(seq as usize - 1))
            .and_then(|&i| self.doc.history.get(i))
            .map(|c| c.hash)
            .ok_or(AutomergeError::InvalidSeq(seq))
    }

    fn update_history(&mut self, change: Change) -> usize {
        self.doc.max_op = std::cmp::max(self.doc.max_op, change.start_op + change.len() as u64 - 1);

        self.update_deps(&change);

        let history_index = self.doc.history.len();

        self.doc
            .states
            .entry(self.doc.ops.m.actors.cache(change.actor_id().clone()))
            .or_default()
            .push(history_index);

        self.doc.history_index.insert(change.hash, history_index);
        self.doc.history.push(change);

        history_index
    }

    fn update_deps(&mut self, change: &Change) {
        for d in &change.deps {
            self.doc.deps.remove(d);
        }
        self.doc.deps.insert(change.hash);
    }

    pub fn fork(&mut self) -> Self {
        self.ensure_transaction_closed();
        Self {
            doc: self.doc.fork(),
            transaction: self.transaction.clone(),
        }
    }

    fn ensure_transaction_closed(&mut self) {
        if let Some(tx) = self.transaction.take() {
            self.update_history(export_change(
                &tx,
                &self.doc.ops.m.actors,
                &self.doc.ops.m.props,
            ));
        }
    }

    pub fn load(data: &[u8]) -> Result<Self, AutomergeError> {
        let doc = Automerge::load(data)?;
        Ok(Self {
            doc,
            transaction: None,
        })
    }

    pub fn load_incremental(&mut self, data: &[u8]) -> Result<usize, AutomergeError> {
        self.ensure_transaction_closed();
        self.doc.load_incremental(data)
    }

    pub fn apply_changes(&mut self, changes: &[Change]) -> Result<Patch, AutomergeError> {
        self.ensure_transaction_closed();
        self.doc.apply_changes(changes)
    }

    pub fn apply_change(&mut self, change: Change) {
        self.ensure_transaction_closed();
        self.doc.apply_change(change)
    }

    /// Takes all the changes in `other` which are not in `self` and applies them
    pub fn merge(&mut self, other: &mut Self) -> Result<Vec<ChangeHash>, AutomergeError> {
        self.ensure_transaction_closed();
        other.ensure_transaction_closed();
        self.doc.merge(&mut other.doc)
    }

    pub fn save(&mut self) -> Vec<u8> {
        self.ensure_transaction_closed();
        self.doc.save()
    }

    // should this return an empty vec instead of None?
    pub fn save_incremental(&mut self) -> Vec<u8> {
        self.ensure_transaction_closed();
        self.doc.save_incremental()
    }

    pub fn get_missing_deps(&mut self, heads: &[ChangeHash]) -> Vec<ChangeHash> {
        self.ensure_transaction_closed();
        self.doc.get_missing_deps(heads)
    }

    pub fn get_last_local_change(&mut self) -> Option<&Change> {
        self.ensure_transaction_closed();
        self.doc.get_last_local_change()
    }

    pub fn get_changes(&mut self, have_deps: &[ChangeHash]) -> Vec<&Change> {
        self.ensure_transaction_closed();
        self.doc.get_changes(have_deps)
    }

    pub fn get_change_by_hash(&mut self, hash: &ChangeHash) -> Option<&Change> {
        self.ensure_transaction_closed();
        self.doc.get_change_by_hash(hash)
    }

    pub fn get_changes_added<'a>(&mut self, other: &'a mut Self) -> Vec<&'a Change> {
        self.ensure_transaction_closed();
        other.ensure_transaction_closed();
        self.doc.get_changes_added(&other.doc)
    }

    pub fn import(&self, s: &str) -> Result<ExId, AutomergeError> {
        self.doc.import(s)
    }

    pub fn dump(&self) {
        self.doc.dump()
    }

    pub fn generate_sync_message(&mut self, sync_state: &mut SyncState) -> Option<SyncMessage> {
        self.ensure_transaction_closed();
        self.doc.generate_sync_message(sync_state)
    }

    pub fn receive_sync_message(
        &mut self,
        sync_state: &mut SyncState,
        message: SyncMessage,
    ) -> Result<Option<Patch>, AutomergeError> {
        self.ensure_transaction_closed();
        self.doc.receive_sync_message(sync_state, message)
    }

    #[cfg(feature = "optree-visualisation")]
    pub fn visualise_optree(&self) -> String {
        self.doc.visualise_optree()
    }

    /// Get the current heads of the document.
    ///
    /// This closes the transaction first, if one is in progress.
    pub fn get_heads(&mut self) -> Vec<ChangeHash> {
        self.ensure_transaction_closed();
        self.doc.get_heads()
    }

    pub fn commit(&mut self) -> Vec<ChangeHash> {
        // ensure that even no changes triggers a change
        self.ensure_transaction_open();
        self.transaction
            .take()
            .map(|tx| tx.commit(&mut self.doc, None, None))
            .unwrap_or_else(|| self.doc.get_heads())
    }

    /// Commit the current operations with some options.
    ///
    /// ```
    /// # use automerge::transaction::CommitOptions;
    /// # use automerge::transaction::Transactable;
    /// # use automerge::Value;
    /// # use automerge::ROOT;
    /// # use automerge::AutoCommit;
    /// # use std::time::SystemTime;
    /// let mut doc = AutoCommit::new();
    /// doc.set(ROOT, "todos", Value::list()).unwrap();
    /// let now = SystemTime::now().duration_since(SystemTime::UNIX_EPOCH).unwrap().as_secs() as
    /// i64;
    /// doc.commit_with(CommitOptions::default().with_message("Create todos list").with_time(now));
    /// ```
    pub fn commit_with(&mut self, options: CommitOptions) -> Vec<ChangeHash> {
        self.ensure_transaction_open();
        self.transaction
            .take()
            .map(|tx| tx.commit(&mut self.doc, options.message, options.time))
            .unwrap_or_else(|| self.doc.get_heads())
    }

    pub fn rollback(&mut self) -> usize {
        self.transaction
            .take()
            .map(|tx| tx.rollback(&mut self.doc))
            .unwrap_or(0)
    }
}

impl Transactable for AutoCommit {
    fn pending_ops(&self) -> usize {
        self.transaction
            .as_ref()
            .map(|t| t.pending_ops())
            .unwrap_or(0)
    }

    // KeysAt::()
    // LenAt::()
    // PropAt::()
    // NthAt::()

    fn keys<O: AsRef<ExId>>(&self, obj: O) -> Keys {
        self.doc.keys(obj)
    }

    fn keys_at<O: AsRef<ExId>>(&self, obj: O, heads: &[ChangeHash]) -> KeysAt {
        self.doc.keys_at(obj, heads)
    }

    fn length<O: AsRef<ExId>>(&self, obj: O) -> usize {
        self.doc.length(obj)
    }

    fn length_at<O: AsRef<ExId>>(&self, obj: O, heads: &[ChangeHash]) -> usize {
        self.doc.length_at(obj, heads)
    }

    // set(obj, prop, value) - value can be scalar or objtype
    // del(obj, prop)
    // inc(obj, prop, value)
    // insert(obj, index, value)

    /// Set the value of property `P` to value `V` in object `obj`.
    ///
    /// # Returns
    ///
    /// The opid of the operation which was created, or None if this operation doesn't change the
    /// document or create a new object.
    ///
    /// # Errors
    ///
    /// This will return an error if
    /// - The object does not exist
    /// - The key is the wrong type for the object
    /// - The key does not exist in the object
    fn set<O: AsRef<ExId>, P: Into<Prop>, V: Into<Value>>(
        &mut self,
        obj: O,
        prop: P,
        value: V,
    ) -> Result<Option<ExId>, AutomergeError> {
        self.ensure_transaction_open();
        let tx = self.transaction.as_mut().unwrap();
        tx.set(&mut self.doc, obj.as_ref(), prop, value)
    }

    fn insert<O: AsRef<ExId>, V: Into<Value>>(
        &mut self,
        obj: O,
        index: usize,
        value: V,
    ) -> Result<Option<ExId>, AutomergeError> {
        self.ensure_transaction_open();
        let tx = self.transaction.as_mut().unwrap();
        tx.insert(&mut self.doc, obj.as_ref(), index, value)
    }

<<<<<<< HEAD
    #[allow(clippy::too_many_arguments)]
    fn mark(
        &mut self,
        obj: &ExId,
        start: usize,
        expand_start: bool,
        end: usize,
        expand_end: bool,
        mark: &str,
        value: ScalarValue,
    ) -> Result<(), AutomergeError> {
        self.ensure_transaction_open();
        let tx = self.transaction.as_mut().unwrap();
        tx.mark(
            &mut self.doc,
            obj,
            start,
            expand_start,
            end,
            expand_end,
            mark,
            value,
        )
    }

    fn inc<P: Into<Prop>>(
=======
    fn inc<O: AsRef<ExId>, P: Into<Prop>>(
>>>>>>> 6b505419
        &mut self,
        obj: O,
        prop: P,
        value: i64,
    ) -> Result<(), AutomergeError> {
        self.ensure_transaction_open();
        let tx = self.transaction.as_mut().unwrap();
        tx.inc(&mut self.doc, obj.as_ref(), prop, value)
    }

    fn del<O: AsRef<ExId>, P: Into<Prop>>(
        &mut self,
        obj: O,
        prop: P,
    ) -> Result<(), AutomergeError> {
        self.ensure_transaction_open();
        let tx = self.transaction.as_mut().unwrap();
        tx.del(&mut self.doc, obj.as_ref(), prop)
    }

    /// Splice new elements into the given sequence. Returns a vector of the OpIds used to insert
    /// the new elements
    fn splice<O: AsRef<ExId>>(
        &mut self,
        obj: O,
        pos: usize,
        del: usize,
        vals: Vec<Value>,
    ) -> Result<Vec<ExId>, AutomergeError> {
        self.ensure_transaction_open();
        let tx = self.transaction.as_mut().unwrap();
        tx.splice(&mut self.doc, obj.as_ref(), pos, del, vals)
    }

    fn text<O: AsRef<ExId>>(&self, obj: O) -> Result<String, AutomergeError> {
        self.doc.text(obj)
    }

    fn text_at<O: AsRef<ExId>>(
        &self,
        obj: O,
        heads: &[ChangeHash],
    ) -> Result<String, AutomergeError> {
        self.doc.text_at(obj, heads)
    }

    fn list(&self, obj: &ExId) -> Result<Vec<(Value, ExId)>, AutomergeError> {
        self.doc.list(obj)
    }

    fn list_at(
        &self,
        obj: &ExId,
        heads: &[ChangeHash],
    ) -> Result<Vec<(Value, ExId)>, AutomergeError> {
        self.doc.list_at(obj, heads)
    }

    fn spans(&self, obj: &ExId) -> Result<Vec<query::Span>, AutomergeError> {
        self.doc.spans(obj)
    }

    fn raw_spans(&self, obj: &ExId) -> Result<Vec<query::SpanInfo>, AutomergeError> {
        self.doc.raw_spans(obj)
    }

    fn blame(
        &self,
        obj: &ExId,
        baseline: &[ChangeHash],
        change_sets: &[Vec<ChangeHash>],
    ) -> Result<Vec<query::ChangeSet>, AutomergeError> {
        self.doc.blame(obj, baseline, change_sets)
    }

    // TODO - I need to return these OpId's here **only** to get
    // the legacy conflicts format of { [opid]: value }
    // Something better?
    fn value<O: AsRef<ExId>, P: Into<Prop>>(
        &self,
        obj: O,
        prop: P,
    ) -> Result<Option<(Value, ExId)>, AutomergeError> {
        self.doc.value(obj, prop)
    }

    fn value_at<O: AsRef<ExId>, P: Into<Prop>>(
        &self,
        obj: O,
        prop: P,
        heads: &[ChangeHash],
    ) -> Result<Option<(Value, ExId)>, AutomergeError> {
        self.doc.value_at(obj, prop, heads)
    }

    fn values<O: AsRef<ExId>, P: Into<Prop>>(
        &self,
        obj: O,
        prop: P,
    ) -> Result<Vec<(Value, ExId)>, AutomergeError> {
        self.doc.values(obj, prop)
    }

    fn values_at<O: AsRef<ExId>, P: Into<Prop>>(
        &self,
        obj: O,
        prop: P,
        heads: &[ChangeHash],
    ) -> Result<Vec<(Value, ExId)>, AutomergeError> {
        self.doc.values_at(obj, prop, heads)
    }
}<|MERGE_RESOLUTION|>--- conflicted
+++ resolved
@@ -343,11 +343,10 @@
         tx.insert(&mut self.doc, obj.as_ref(), index, value)
     }
 
-<<<<<<< HEAD
     #[allow(clippy::too_many_arguments)]
-    fn mark(
-        &mut self,
-        obj: &ExId,
+    fn mark<O: AsRef<ExId>>(
+        &mut self,
+        obj: O,
         start: usize,
         expand_start: bool,
         end: usize,
@@ -359,7 +358,7 @@
         let tx = self.transaction.as_mut().unwrap();
         tx.mark(
             &mut self.doc,
-            obj,
+            obj.as_ref(),
             start,
             expand_start,
             end,
@@ -369,10 +368,7 @@
         )
     }
 
-    fn inc<P: Into<Prop>>(
-=======
     fn inc<O: AsRef<ExId>, P: Into<Prop>>(
->>>>>>> 6b505419
         &mut self,
         obj: O,
         prop: P,
@@ -419,29 +415,29 @@
         self.doc.text_at(obj, heads)
     }
 
-    fn list(&self, obj: &ExId) -> Result<Vec<(Value, ExId)>, AutomergeError> {
+    fn list<O: AsRef<ExId>>(&self, obj: O) -> Result<Vec<(Value, ExId)>, AutomergeError> {
         self.doc.list(obj)
     }
 
-    fn list_at(
-        &self,
-        obj: &ExId,
+    fn list_at<O: AsRef<ExId>>(
+        &self,
+        obj: O,
         heads: &[ChangeHash],
     ) -> Result<Vec<(Value, ExId)>, AutomergeError> {
         self.doc.list_at(obj, heads)
     }
 
-    fn spans(&self, obj: &ExId) -> Result<Vec<query::Span>, AutomergeError> {
+    fn spans<O: AsRef<ExId>>(&self, obj: O) -> Result<Vec<query::Span>, AutomergeError> {
         self.doc.spans(obj)
     }
 
-    fn raw_spans(&self, obj: &ExId) -> Result<Vec<query::SpanInfo>, AutomergeError> {
+    fn raw_spans<O: AsRef<ExId>>(&self, obj: O) -> Result<Vec<query::SpanInfo>, AutomergeError> {
         self.doc.raw_spans(obj)
     }
 
-    fn blame(
-        &self,
-        obj: &ExId,
+    fn blame<O: AsRef<ExId>>(
+        &self,
+        obj: O,
         baseline: &[ChangeHash],
         change_sets: &[Vec<ChangeHash>],
     ) -> Result<Vec<query::ChangeSet>, AutomergeError> {
