--- conflicted
+++ resolved
@@ -1,16 +1,11 @@
 use std::ops::RangeBounds;
 
 use crate::exid::ExId;
-<<<<<<< HEAD
 use crate::query;
-use crate::{AutomergeError, ChangeHash, Keys, KeysAt, ObjType, Prop, ScalarValue, Value};
-use unicode_segmentation::UnicodeSegmentation;
-=======
 use crate::{
     AutomergeError, ChangeHash, Keys, KeysAt, ObjType, Prop, Range, RangeAt, ScalarValue, Value,
     Values, ValuesAt,
 };
->>>>>>> d1407480
 
 /// A way of mutating a document within a single change.
 pub trait Transactable {
