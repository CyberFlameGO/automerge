extern crate automerge_backend;
use automerge_backend::{AutomergeError, Backend, UnencodedChange};
use automerge_backend::{OpType, Operation};
use automerge_protocol::{
    ActorID, Diff, DiffEdit, ElementID, Key, MapDiff, MapType, ObjDiff, ObjType, ObjectID, Patch,
    SeqDiff, SequenceType, Value,
};
use maplit::hashmap;
use std::convert::TryInto;
use std::str::FromStr;

#[test]
fn test_incremental_diffs_in_a_map() {
    let change = UnencodedChange {
        actor_id: "7b7723afd9e6480397a4d467b7693156".try_into().unwrap(),
        seq: 1,
        start_op: 1,
        time: 0,
        message: None,
        deps: Vec::new(),
        operations: vec![Operation::set(
            ObjectID::Root,
            "bird".into(),
            "magpie".into(),
            vec![],
        )],
    }
    .encode();

    let mut backend = Backend::init();
    let patch = backend.apply_changes(vec![change.clone()]).unwrap();
    let expected_patch = Patch {
        version: 1,
        actor: None,
        seq: None,
        deps: vec![change.hash],
        clock: hashmap!{"7b7723afd9e6480397a4d467b7693156".into() => 1},
        can_undo: false,
        can_redo: false,
        diffs: Some(MapDiff {
<<<<<<< HEAD
            object_id: ObjectID::Root.to_string(),
            obj_type: MapType::Map,
            props: hashmap!( "bird".into() => hashmap!( "1@7b7723afd9e6480397a4d467b7693156".into() => "magpie".into() ))
=======
            object_id: ObjectID::Root,
            obj_type: ObjType::Map,
            props: hashmap!( "bird".into() => hashmap!( "1@7b7723afd9e6480397a4d467b7693156".try_into().unwrap() => "magpie".into() ))
>>>>>>> ab71d014
        }.into()),
    };
    assert_eq!(patch, expected_patch)
}

#[test]
fn test_increment_key_in_map() -> Result<(), AutomergeError> {
    let change1 = UnencodedChange {
        actor_id: "cdee6963c1664645920be8b41a933c2b".try_into().unwrap(),
        seq: 1,
        start_op: 1,
        time: 0,
        message: None,
        deps: Vec::new(),
        operations: vec![Operation::set(
            ObjectID::Root,
            "counter".into(),
            Value::Counter(1),
            vec![],
        )],
    }
    .encode();

    let change2 = UnencodedChange {
        actor_id: "cdee6963c1664645920be8b41a933c2b".try_into().unwrap(),
        seq: 2,
        start_op: 2,
        time: 2,
        message: None,
        deps: vec![change1.hash],
        operations: vec![Operation::inc(
            ObjectID::Root,
            "counter".into(),
            2,
            vec!["1@cdee6963c1664645920be8b41a933c2b".try_into().unwrap()],
        )],
    }
    .encode();

    let expected_patch = Patch {
        version: 2,
        actor: None,
        seq: None,
        clock: hashmap! {"cdee6963c1664645920be8b41a933c2b".into() => 2},
        can_undo: false,
        can_redo: false,
        deps: vec![change2.hash],
        diffs: Some(
            MapDiff {
<<<<<<< HEAD
                object_id: ObjectID::Root.to_string(),
                obj_type: MapType::Map,
=======
                object_id: ObjectID::Root,
                obj_type: ObjType::Map,
>>>>>>> ab71d014
                props: hashmap!(
                "counter".into() => hashmap!{
                    "1@cdee6963c1664645920be8b41a933c2b".try_into().unwrap() =>  Value::Counter(3).into(),
                }),
            }
            .into(),
        ),
    };
    let mut backend = Backend::init();
    backend.apply_changes(vec![change1]).unwrap();
    let patch = backend.apply_changes(vec![change2]).unwrap();
    assert_eq!(patch, expected_patch);
    Ok(())
}

#[test]
fn test_conflict_on_assignment_to_same_map_key() {
    let change1 = UnencodedChange {
        actor_id: ActorID::from_str("ac11").unwrap(),
        seq: 1,
        message: None,
        start_op: 1,
        time: 0,
        deps: Vec::new(),
        operations: vec![Operation::set(
            ObjectID::Root,
            "bird".into(),
            "magpie".into(),
            vec![],
        )],
    }
    .encode();

    let change2 = UnencodedChange {
        actor_id: ActorID::from_str("ac22").unwrap(),
        start_op: 2,
        seq: 1,
        message: None,
        deps: vec![change1.hash],
        time: 0,
        operations: vec![Operation::set(
            ObjectID::Root,
            "bird".into(),
            "blackbird".into(),
            vec![],
        )],
    }
    .encode();

    let expected_patch = Patch {
        version: 2,
        actor: None,
        seq: None,
        clock: hashmap! {
            "ac11".into() => 1,
            "ac22".into() => 1,
        },
        deps: vec![change2.hash],
        can_undo: false,
        can_redo: false,
        diffs: Some(
            MapDiff {
<<<<<<< HEAD
                object_id: ObjectID::Root.to_string(),
                obj_type: MapType::Map,
=======
                object_id: ObjectID::Root,
                obj_type: ObjType::Map,
>>>>>>> ab71d014
                props: hashmap!( "bird".into() => hashmap!(
                            "1@ac11".try_into().unwrap() => "magpie".into(),
                            "2@ac22".try_into().unwrap() => "blackbird".into(),
                )),
            }
            .into(),
        ),
    };
    let mut backend = Backend::init();
    let _patch1 = backend.apply_changes(vec![change1]).unwrap();
    let patch2 = backend.apply_changes(vec![change2]).unwrap();
    //let patch = backend.get_patch().unwrap();
    assert_eq!(patch2, expected_patch);
}

#[test]
fn delete_key_from_map() {
    let actor: ActorID = "cd86c07f109348f494af5be30fdc4c71".try_into().unwrap();
    let change1 = UnencodedChange {
        actor_id: actor.clone(),
        seq: 1,
        start_op: 1,
        time: 0,
        message: None,
        deps: Vec::new(),
        operations: vec![Operation {
            action: OpType::Set(Value::Str("magpie".into())),
            obj: ObjectID::Root,
            key: Key::Map("bird".into()),
            pred: Vec::new(),
            insert: false,
        }],
    }
    .encode();

    let change2 = UnencodedChange {
        actor_id: actor.clone(),
        seq: 2,
        start_op: 2,
        time: 0,
        message: None,
        deps: vec![change1.hash],
        operations: vec![Operation {
            action: OpType::Del,
            obj: ObjectID::Root,
            key: Key::Map("bird".into()),
            pred: vec!["1@cd86c07f109348f494af5be30fdc4c71".try_into().unwrap()],
            insert: false,
        }],
    }
    .encode();

    let expected_patch = Patch {
        actor: None,
        seq: None,
        version: 2,
        clock: hashmap! {actor.to_string() => 2},
        deps: vec![change2.hash],
        can_undo: false,
        can_redo: false,
        diffs: Some(Diff::Map(MapDiff {
<<<<<<< HEAD
            object_id: ObjectID::Root.to_string(),
            obj_type: MapType::Map,
=======
            object_id: ObjectID::Root,
            obj_type: ObjType::Map,
>>>>>>> ab71d014
            props: hashmap! {
                "bird".into() => hashmap!{}
            },
        })),
    };

    let mut backend = Backend::init();
    backend.apply_changes(vec![change1]).unwrap();
    let patch = backend.apply_changes(vec![change2]).unwrap();
    assert_eq!(patch, expected_patch)
}

#[test]
fn create_nested_maps() {
    let actor: ActorID = "d6226fcd55204b82b396f2473da3e26f".try_into().unwrap();
    let change = UnencodedChange {
        actor_id: actor.clone(),
        seq: 1,
        start_op: 1,
        time: 0,
        deps: Vec::new(),
        message: None,
        operations: vec![
            Operation {
                action: OpType::Make(ObjType::Map(MapType::Map)),
                obj: ObjectID::Root,
                key: Key::Map("birds".into()),
                pred: Vec::new(),
                insert: false,
            },
            Operation {
                action: OpType::Set(Value::F64(3.0)),
                obj: "1@d6226fcd55204b82b396f2473da3e26f".try_into().unwrap(),
                key: Key::Map("wrens".into()),
                pred: Vec::new(),
                insert: false,
            },
        ],
    }
    .encode();

    let expected_patch: Patch = Patch {
        actor: None,
        deps: vec![change.hash],
        seq: None,
        clock: hashmap! {actor.to_string() => 1},
        can_undo: false,
        can_redo: false,
        version: 1,
        diffs: Some(Diff::Map(MapDiff {
<<<<<<< HEAD
            object_id: ObjectID::Root.to_string(),
            obj_type: MapType::Map,
=======
            object_id: ObjectID::Root,
            obj_type: ObjType::Map,
>>>>>>> ab71d014
            props: hashmap! {
                "birds".into() => hashmap!{
                    "1@d6226fcd55204b82b396f2473da3e26f".try_into().unwrap() => Diff::Map(MapDiff{
                        object_id: "1@d6226fcd55204b82b396f2473da3e26f".try_into().unwrap(),
                        obj_type: MapType::Map,
                        props: hashmap!{
                            "wrens".into() => hashmap!{
                                 "2@d6226fcd55204b82b396f2473da3e26f".try_into().unwrap() => Diff::Value(Value::F64(3.0))
                            }
                        }
                    })
                }
            },
        })),
    };

    let mut backend = Backend::init();
    let patch = backend.apply_changes(vec![change]).unwrap();
    assert_eq!(patch, expected_patch)
}

#[test]
fn test_assign_to_nested_keys_in_map() {
    let actor: ActorID = "3c39c994039042778f4779a01a59a917".try_into().unwrap();
    let change1 = UnencodedChange {
        actor_id: actor.clone(),
        seq: 1,
        start_op: 1,
        time: 0,
        message: None,
        deps: Vec::new(),
        operations: vec![
            Operation {
                action: OpType::Make(ObjType::Map(MapType::Map)),
                obj: ObjectID::Root,
                key: "birds".into(),
                pred: Vec::new(),
                insert: false,
            },
            Operation {
                action: OpType::Set(Value::F64(3.0)),
                obj: "1@3c39c994039042778f4779a01a59a917".try_into().unwrap(),
                key: "wrens".into(),
                pred: Vec::new(),
                insert: false,
            },
        ],
    }
    .encode();

    let change2 = UnencodedChange {
        actor_id: actor.clone(),
        seq: 2,
        start_op: 3,
        time: 0,
        deps: vec![change1.hash],
        message: None,
        operations: vec![Operation {
            action: OpType::Set(Value::F64(15.0)),
            obj: "1@3c39c994039042778f4779a01a59a917".try_into().unwrap(),
            key: "sparrows".into(),
            pred: Vec::new(),
            insert: false,
        }],
    }
    .encode();

    let expected_patch = Patch {
        version: 2,
        clock: hashmap! {
            actor.to_string() => 2,
        },
        can_redo: false,
        can_undo: false,
        actor: None,
        seq: None,
        deps: vec![change2.hash],
        diffs: Some(Diff::Map(MapDiff {
<<<<<<< HEAD
            object_id: ObjectID::Root.to_string(),
            obj_type: MapType::Map,
            props: hashmap! {
                "birds".into() => hashmap!{
                    "1@3c39c994039042778f4779a01a59a917".into() => Diff::Map(MapDiff{
                        object_id: "1@3c39c994039042778f4779a01a59a917".into(),
                        obj_type: MapType::Map,
=======
            object_id: ObjectID::Root,
            obj_type: ObjType::Map,
            props: hashmap! {
                "birds".into() => hashmap!{
                    "1@3c39c994039042778f4779a01a59a917".try_into().unwrap() => Diff::Map(MapDiff{
                        object_id: "1@3c39c994039042778f4779a01a59a917".try_into().unwrap(),
                        obj_type: ObjType::Map,
>>>>>>> ab71d014
                        props: hashmap!{
                            "sparrows".into() => hashmap!{
                                "3@3c39c994039042778f4779a01a59a917".try_into().unwrap() => Diff::Value(Value::F64(15.0))
                            }
                        }
                    })
                }
            },
        })),
    };

    let mut backend = Backend::init();
    backend.apply_changes(vec![change1]).unwrap();
    let patch = backend.apply_changes(vec![change2]).unwrap();
    assert_eq!(patch, expected_patch)
}

#[test]
fn test_create_lists() {
    let change = UnencodedChange {
        actor_id: "f82cb62dabe64372ab87466b77792010".try_into().unwrap(),
        seq: 1,
        start_op: 1,
        time: 0,
        message: None,
        deps: Vec::new(),
        operations: vec![
            Operation {
                action: OpType::Make(ObjType::Sequence(SequenceType::List)),
                obj: ObjectID::Root,
                key: "birds".into(),
                pred: Vec::new(),
                insert: false,
            },
            Operation {
                action: OpType::Set(Value::Str("chaffinch".into())),
                obj: "1@f82cb62dabe64372ab87466b77792010".try_into().unwrap(),
                key: ElementID::Head.into(),
                insert: true,
                pred: Vec::new(),
            },
        ],
    }
    .encode();

    let expected_patch = Patch {
        version: 1,
        clock: hashmap! {
            "f82cb62dabe64372ab87466b77792010".into() => 1,
        },
        can_undo: false,
        can_redo: false,
        actor: None,
        seq: None,
        deps: vec![change.hash],
        diffs: Some(Diff::Map(MapDiff {
<<<<<<< HEAD
            object_id: ObjectID::Root.to_string(),
            obj_type: MapType::Map,
            props: hashmap! {
                "birds".into() => hashmap!{
                    "1@f82cb62dabe64372ab87466b77792010".into() => Diff::Seq(SeqDiff{
                        object_id: "1@f82cb62dabe64372ab87466b77792010".into(),
                        obj_type: SequenceType::List,
=======
            object_id: ObjectID::Root,
            obj_type: ObjType::Map,
            props: hashmap! {
                "birds".into() => hashmap!{
                    "1@f82cb62dabe64372ab87466b77792010".try_into().unwrap() => Diff::Seq(SeqDiff{
                        object_id: "1@f82cb62dabe64372ab87466b77792010".try_into().unwrap(),
                        obj_type: ObjType::List,
>>>>>>> ab71d014
                        edits: vec![DiffEdit::Insert{ index: 0 }],
                        props: hashmap!{
                            0 => hashmap!{
                                "2@f82cb62dabe64372ab87466b77792010".try_into().unwrap() => Diff::Value(Value::Str("chaffinch".into()))
                            }
                        }
                    })
                }
            },
        })),
    };

    let mut backend = Backend::init();
    let patch = backend.apply_changes(vec![change]).unwrap();
    assert_eq!(patch, expected_patch)
}

#[test]
fn test_apply_updates_inside_lists() {
    let actor: ActorID = "4ee4a0d033b841c4b26d73d70a879547".try_into().unwrap();
    let change1 = UnencodedChange {
        actor_id: actor.clone(),
        seq: 1,
        start_op: 1,
        time: 0,
        message: None,
        deps: Vec::new(),
        operations: vec![
            Operation {
                action: OpType::Make(ObjType::Sequence(SequenceType::List)),
                obj: ObjectID::Root,
                key: "birds".into(),
                pred: Vec::new(),
                insert: false,
            },
            Operation {
                action: OpType::Set(Value::Str("chaffinch".into())),
                obj: "1@4ee4a0d033b841c4b26d73d70a879547".try_into().unwrap(),
                key: ElementID::Head.into(),
                pred: Vec::new(),
                insert: true,
            },
        ],
    }
    .encode();

    let change2 = UnencodedChange {
        actor_id: actor.clone(),
        seq: 2,
        start_op: 3,
        time: 0,
        deps: vec![change1.hash],
        message: None,
        operations: vec![Operation {
            action: OpType::Set(Value::Str("greenfinch".into())),
            obj: "1@4ee4a0d033b841c4b26d73d70a879547".try_into().unwrap(),
            key: Key::Seq("2@4ee4a0d033b841c4b26d73d70a879547".try_into().unwrap()),
            pred: vec!["2@4ee4a0d033b841c4b26d73d70a879547".try_into().unwrap()],
            insert: false,
        }],
    }
    .encode();

    let expected_patch = Patch {
        actor: None,
        version: 2,
        deps: vec![change2.hash],
        clock: hashmap! {
            actor.to_string() => 2
        },
        can_undo: false,
        can_redo: false,
        seq: None,
        diffs: Some(Diff::Map(MapDiff {
<<<<<<< HEAD
            object_id: ObjectID::Root.to_string(),
            obj_type: MapType::Map,
            props: hashmap! {
                "birds".into() => hashmap!{
                    "1@4ee4a0d033b841c4b26d73d70a879547".into() => Diff::Seq(SeqDiff{
                        object_id: "1@4ee4a0d033b841c4b26d73d70a879547".into(),
                        obj_type: SequenceType::List,
=======
            object_id: ObjectID::Root,
            obj_type: ObjType::Map,
            props: hashmap! {
                "birds".into() => hashmap!{
                    "1@4ee4a0d033b841c4b26d73d70a879547".try_into().unwrap() => Diff::Seq(SeqDiff{
                        object_id: "1@4ee4a0d033b841c4b26d73d70a879547".try_into().unwrap(),
                        obj_type: ObjType::List,
>>>>>>> ab71d014
                        edits: Vec::new(),
                        props: hashmap!{
                            0 => hashmap!{
                                "3@4ee4a0d033b841c4b26d73d70a879547".try_into().unwrap() => Diff::Value(Value::Str("greenfinch".into()))
                            }
                        }
                    })
                }
            },
        })),
    };

    let mut backend = Backend::init();
    backend.apply_changes(vec![change1]).unwrap();
    let patch = backend.apply_changes(vec![change2]).unwrap();
    assert_eq!(patch, expected_patch)
}

#[test]
fn test_delete_list_elements() {
    let actor: ActorID = "8a3d4716fdca49f4aa5835901f2034c7".try_into().unwrap();
    let change1 = UnencodedChange {
        actor_id: actor.clone(),
        seq: 1,
        start_op: 1,
        time: 0,
        message: None,
        deps: Vec::new(),
        operations: vec![
            Operation {
                action: OpType::Make(ObjType::Sequence(SequenceType::List)),
                obj: ObjectID::Root,
                key: "birds".into(),
                pred: Vec::new(),
                insert: false,
            },
            Operation {
                action: OpType::Set(Value::Str("chaffinch".into())),
                obj: "1@8a3d4716fdca49f4aa5835901f2034c7".try_into().unwrap(),
                key: ElementID::Head.into(),
                insert: true,
                pred: Vec::new(),
            },
        ],
    }
    .encode();

    let change2 = UnencodedChange {
        actor_id: actor.clone(),
        seq: 2,
        start_op: 3,
        time: 0,
        message: None,
        deps: vec![change1.hash],
        operations: vec![Operation {
            action: OpType::Del,
            obj: "1@8a3d4716fdca49f4aa5835901f2034c7".try_into().unwrap(),
            key: ElementID::from_str("2@8a3d4716fdca49f4aa5835901f2034c7")
                .unwrap()
                .into(),
            pred: vec!["2@8a3d4716fdca49f4aa5835901f2034c7".try_into().unwrap()],
            insert: false,
        }],
    }
    .encode();

    let expected_patch = Patch {
        version: 2,
        seq: None,
        actor: None,
        can_undo: false,
        can_redo: false,
        clock: hashmap! {
            actor.to_string() => 2
        },
        deps: vec![change2.hash],
        diffs: Some(Diff::Map(MapDiff {
<<<<<<< HEAD
            object_id: ObjectID::Root.to_string(),
            obj_type: MapType::Map,
=======
            object_id: ObjectID::Root,
            obj_type: ObjType::Map,
>>>>>>> ab71d014
            props: hashmap! {
                "birds".into() => hashmap!{
                    "1@8a3d4716fdca49f4aa5835901f2034c7".try_into().unwrap() => Diff::Seq(SeqDiff{
                        object_id:  "1@8a3d4716fdca49f4aa5835901f2034c7".try_into().unwrap(),
                        obj_type: SequenceType::List,
                        props: hashmap!{},
                        edits: vec![DiffEdit::Remove{index: 0}]
                    })
                }
            },
        })),
    };

    let mut backend = Backend::init();
    backend.apply_changes(vec![change1]).unwrap();
    let patch = backend.apply_changes(vec![change2]).unwrap();
    assert_eq!(patch, expected_patch)
}

#[test]
fn test_handle_list_element_insertion_and_deletion_in_same_change() {
    let actor: ActorID = "ca95bc759404486bbe7b9dd2be779fa8".try_into().unwrap();
    let change1 = UnencodedChange {
        actor_id: actor.clone(),
        seq: 1,
        start_op: 1,
        time: 0,
        message: None,
        deps: Vec::new(),
        operations: vec![Operation {
            action: OpType::Make(ObjType::Sequence(SequenceType::List)),
            obj: ObjectID::Root,
            key: "birds".into(),
            pred: Vec::new(),
            insert: false,
        }],
    }
    .encode();

    let change2 = UnencodedChange {
        actor_id: actor.clone(),
        seq: 2,
        start_op: 2,
        time: 0,
        message: None,
        deps: Vec::new(),
        operations: vec![
            Operation {
                action: OpType::Set(Value::Str("chaffinch".into())),
                obj: "1@ca95bc759404486bbe7b9dd2be779fa8".try_into().unwrap(),
                key: ElementID::Head.into(),
                insert: true,
                pred: Vec::new(),
            },
            Operation {
                action: OpType::Del,
                obj: "1@ca95bc759404486bbe7b9dd2be779fa8".try_into().unwrap(),
                key: ElementID::from_str("2@ca95bc759404486bbe7b9dd2be779fa8")
                    .unwrap()
                    .into(),
                pred: vec!["2@ca95bc759404486bbe7b9dd2be779fa8".try_into().unwrap()],
                insert: false,
            },
        ],
    }
    .encode();

    let expected_patch = Patch {
        version: 2,
        clock: hashmap! {
            actor.to_string() => 2
        },
        can_redo: false,
        can_undo: false,
        seq: None,
        actor: None,
        deps: vec![change2.hash, change1.hash],
        diffs: Some(Diff::Map(MapDiff {
<<<<<<< HEAD
            object_id: ObjectID::Root.to_string(),
            obj_type: MapType::Map,
=======
            object_id: ObjectID::Root,
            obj_type: ObjType::Map,
>>>>>>> ab71d014
            props: hashmap! {
                "birds".into() => hashmap!{
                    "1@ca95bc759404486bbe7b9dd2be779fa8".try_into().unwrap() => Diff::Seq(SeqDiff{
                        object_id: "1@ca95bc759404486bbe7b9dd2be779fa8".try_into().unwrap(),
                        obj_type: SequenceType::List,
                        edits: vec![
                            DiffEdit::Insert{index: 0},
                            DiffEdit::Remove{index: 0},
                        ],
                        props: hashmap!{},
                    })
                }
            },
        })),
    };

    let mut backend = Backend::init();
    backend.apply_changes(vec![change1]).unwrap();
    let patch = backend.apply_changes(vec![change2]).unwrap();
    assert_eq!(patch, expected_patch)
}

#[test]
fn test_handle_changes_within_conflicted_objects() {
    let actor1: ActorID = "9f17517523e54ee888e9cd51dfd7a572".try_into().unwrap();
    let actor2: ActorID = "83768a19a13842beb6dde8c68a662fad".try_into().unwrap();
    let change1 = UnencodedChange {
        actor_id: actor1.clone(),
        seq: 1,
        start_op: 1,
        time: 0,
        message: None,
        deps: Vec::new(),
        operations: vec![Operation {
            action: OpType::Make(ObjType::Sequence(SequenceType::List)),
            obj: ObjectID::Root,
            key: "conflict".into(),
            pred: Vec::new(),
            insert: false,
        }],
    }
    .encode();

    let change2 = UnencodedChange {
        actor_id: actor2.clone(),
        seq: 1,
        start_op: 1,
        time: 0,
        message: None,
        deps: Vec::new(),
        operations: vec![Operation {
            action: OpType::Make(ObjType::Map(MapType::Map)),
            obj: ObjectID::Root,
            key: "conflict".into(),
            pred: Vec::new(),
            insert: false,
        }],
    }
    .encode();

    let change3 = UnencodedChange {
        actor_id: actor2.clone(),
        seq: 2,
        start_op: 2,
        time: 0,
        message: None,
        deps: vec![change2.hash],
        operations: vec![Operation {
            action: OpType::Set(Value::F64(12.0)),
            obj: "1@83768a19a13842beb6dde8c68a662fad".try_into().unwrap(),
            key: "sparrow".into(),
            pred: Vec::new(),
            insert: false,
        }],
    }
    .encode();

    let expected_patch = Patch {
        version: 3,
        actor: None,
        seq: None,
        clock: hashmap! {
            actor1.to_string() => 1,
            actor2.to_string() => 2,
        },
        can_redo: false,
        can_undo: false,
        deps: vec![change1.hash, change3.hash],
        diffs: Some(Diff::Map(MapDiff {
<<<<<<< HEAD
            object_id: ObjectID::Root.to_string(),
            obj_type: MapType::Map,
=======
            object_id: ObjectID::Root,
            obj_type: ObjType::Map,
>>>>>>> ab71d014
            props: hashmap! {
                "conflict".into() => hashmap!{
                    "1@9f17517523e54ee888e9cd51dfd7a572".try_into().unwrap() => Diff::Unchanged(ObjDiff{
                       object_id: "1@9f17517523e54ee888e9cd51dfd7a572".try_into().unwrap(),
                       obj_type: ObjType::Sequence(SequenceType::List),
                    }),
                    "1@83768a19a13842beb6dde8c68a662fad".try_into().unwrap() => Diff::Map(MapDiff{
                       object_id: "1@83768a19a13842beb6dde8c68a662fad".try_into().unwrap(),
                       obj_type: MapType::Map,
                       props: hashmap!{
                           "sparrow".into() => hashmap!{
                             "2@83768a19a13842beb6dde8c68a662fad".try_into().unwrap() => Diff::Value(Value::F64(12.0))
                           }
                       }
                    })
                }
            },
        })),
    };

    let mut backend = Backend::init();
    backend.apply_changes(vec![change1]).unwrap();
    backend.apply_changes(vec![change2]).unwrap();
    let patch = backend.apply_changes(vec![change3]).unwrap();
    assert_eq!(patch, expected_patch)
}

#[test]
fn test_support_date_objects_at_root() {
    let actor: ActorID = "955afa3bbcc140b3b4bac8836479d650".try_into().unwrap();
    let change = UnencodedChange {
        actor_id: actor.clone(),
        seq: 1,
        start_op: 1,
        time: 0,
        deps: Vec::new(),
        message: None,
        operations: vec![Operation {
            action: OpType::Set(Value::Timestamp(1_586_528_122_277)),
            obj: ObjectID::Root,
            key: "now".into(),
            pred: Vec::new(),
            insert: false,
        }],
    }
    .encode();

    let expected_patch = Patch {
        version: 1,
        clock: hashmap! {
            actor.to_string() => 1,
        },
        can_undo: false,
        can_redo: false,
        seq: None,
        actor: None,
        deps: vec![change.hash],
        diffs: Some(Diff::Map(MapDiff {
<<<<<<< HEAD
            object_id: ObjectID::Root.to_string(),
            obj_type: MapType::Map,
=======
            object_id: ObjectID::Root,
            obj_type: ObjType::Map,
>>>>>>> ab71d014
            props: hashmap! {
                "now".into() => hashmap!{
                    "1@955afa3bbcc140b3b4bac8836479d650".try_into().unwrap() => Diff::Value(Value::Timestamp(1_586_528_122_277))
                }
            },
        })),
    };

    let mut backend = Backend::init();
    let patch = backend.apply_changes(vec![change]).unwrap();
    assert_eq!(patch, expected_patch)
}

#[test]
fn test_support_date_objects_in_a_list() {
    let actor: ActorID = "27d467ecb1a640fb9bed448ce7cf6a44".try_into().unwrap();
    let change = UnencodedChange {
        actor_id: actor.clone(),
        seq: 1,
        start_op: 1,
        time: 0,
        deps: Vec::new(),
        message: None,
        operations: vec![
            Operation {
                action: OpType::Make(ObjType::Sequence(SequenceType::List)),
                obj: ObjectID::Root,
                key: "list".into(),
                pred: Vec::new(),
                insert: false,
            },
            Operation {
                action: OpType::Set(Value::Timestamp(1_586_528_191_421)),
                obj: "1@27d467ecb1a640fb9bed448ce7cf6a44".try_into().unwrap(),
                key: ElementID::Head.into(),
                insert: true,
                pred: Vec::new(),
            },
        ],
    }
    .encode();

    let expected_patch = Patch {
        version: 1,
        clock: hashmap! {
            actor.to_string() => 1,
        },
        can_undo: false,
        can_redo: false,
        deps: vec![change.hash],
        actor: None,
        seq: None,
        diffs: Some(Diff::Map(MapDiff {
<<<<<<< HEAD
            object_id: ObjectID::Root.to_string(),
            obj_type: MapType::Map,
            props: hashmap! {
                "list".into() => hashmap!{
                    "1@27d467ecb1a640fb9bed448ce7cf6a44".into() => Diff::Seq(SeqDiff{
                        object_id: "1@27d467ecb1a640fb9bed448ce7cf6a44".into(),
                        obj_type: SequenceType::List,
=======
            object_id: ObjectID::Root,
            obj_type: ObjType::Map,
            props: hashmap! {
                "list".into() => hashmap!{
                    "1@27d467ecb1a640fb9bed448ce7cf6a44".try_into().unwrap() => Diff::Seq(SeqDiff{
                        object_id: "1@27d467ecb1a640fb9bed448ce7cf6a44".try_into().unwrap(),
                        obj_type: ObjType::List,
>>>>>>> ab71d014
                        edits: vec![DiffEdit::Insert{index: 0}],
                        props: hashmap!{
                            0 => hashmap!{
                                "2@27d467ecb1a640fb9bed448ce7cf6a44".try_into().unwrap() => Diff::Value(Value::Timestamp(1_586_528_191_421))
                            }
                        }
                    })
                }
            },
        })),
    };

    let mut backend = Backend::init();
    let patch = backend.apply_changes(vec![change]).unwrap();
    assert_eq!(patch, expected_patch)
}<|MERGE_RESOLUTION|>--- conflicted
+++ resolved
@@ -38,15 +38,9 @@
         can_undo: false,
         can_redo: false,
         diffs: Some(MapDiff {
-<<<<<<< HEAD
-            object_id: ObjectID::Root.to_string(),
-            obj_type: MapType::Map,
-            props: hashmap!( "bird".into() => hashmap!( "1@7b7723afd9e6480397a4d467b7693156".into() => "magpie".into() ))
-=======
-            object_id: ObjectID::Root,
-            obj_type: ObjType::Map,
+            object_id: ObjectID::Root,
+            obj_type: MapType::Map,
             props: hashmap!( "bird".into() => hashmap!( "1@7b7723afd9e6480397a4d467b7693156".try_into().unwrap() => "magpie".into() ))
->>>>>>> ab71d014
         }.into()),
     };
     assert_eq!(patch, expected_patch)
@@ -96,13 +90,8 @@
         deps: vec![change2.hash],
         diffs: Some(
             MapDiff {
-<<<<<<< HEAD
-                object_id: ObjectID::Root.to_string(),
+                object_id: ObjectID::Root,
                 obj_type: MapType::Map,
-=======
-                object_id: ObjectID::Root,
-                obj_type: ObjType::Map,
->>>>>>> ab71d014
                 props: hashmap!(
                 "counter".into() => hashmap!{
                     "1@cdee6963c1664645920be8b41a933c2b".try_into().unwrap() =>  Value::Counter(3).into(),
@@ -165,13 +154,8 @@
         can_redo: false,
         diffs: Some(
             MapDiff {
-<<<<<<< HEAD
-                object_id: ObjectID::Root.to_string(),
+                object_id: ObjectID::Root,
                 obj_type: MapType::Map,
-=======
-                object_id: ObjectID::Root,
-                obj_type: ObjType::Map,
->>>>>>> ab71d014
                 props: hashmap!( "bird".into() => hashmap!(
                             "1@ac11".try_into().unwrap() => "magpie".into(),
                             "2@ac22".try_into().unwrap() => "blackbird".into(),
@@ -233,13 +217,8 @@
         can_undo: false,
         can_redo: false,
         diffs: Some(Diff::Map(MapDiff {
-<<<<<<< HEAD
-            object_id: ObjectID::Root.to_string(),
-            obj_type: MapType::Map,
-=======
-            object_id: ObjectID::Root,
-            obj_type: ObjType::Map,
->>>>>>> ab71d014
+            object_id: ObjectID::Root,
+            obj_type: MapType::Map,
             props: hashmap! {
                 "bird".into() => hashmap!{}
             },
@@ -290,13 +269,8 @@
         can_redo: false,
         version: 1,
         diffs: Some(Diff::Map(MapDiff {
-<<<<<<< HEAD
-            object_id: ObjectID::Root.to_string(),
-            obj_type: MapType::Map,
-=======
-            object_id: ObjectID::Root,
-            obj_type: ObjType::Map,
->>>>>>> ab71d014
+            object_id: ObjectID::Root,
+            obj_type: MapType::Map,
             props: hashmap! {
                 "birds".into() => hashmap!{
                     "1@d6226fcd55204b82b396f2473da3e26f".try_into().unwrap() => Diff::Map(MapDiff{
@@ -375,23 +349,13 @@
         seq: None,
         deps: vec![change2.hash],
         diffs: Some(Diff::Map(MapDiff {
-<<<<<<< HEAD
-            object_id: ObjectID::Root.to_string(),
-            obj_type: MapType::Map,
-            props: hashmap! {
-                "birds".into() => hashmap!{
-                    "1@3c39c994039042778f4779a01a59a917".into() => Diff::Map(MapDiff{
-                        object_id: "1@3c39c994039042778f4779a01a59a917".into(),
-                        obj_type: MapType::Map,
-=======
-            object_id: ObjectID::Root,
-            obj_type: ObjType::Map,
+            object_id: ObjectID::Root,
+            obj_type: MapType::Map,
             props: hashmap! {
                 "birds".into() => hashmap!{
                     "1@3c39c994039042778f4779a01a59a917".try_into().unwrap() => Diff::Map(MapDiff{
                         object_id: "1@3c39c994039042778f4779a01a59a917".try_into().unwrap(),
-                        obj_type: ObjType::Map,
->>>>>>> ab71d014
+                        obj_type: MapType::Map,
                         props: hashmap!{
                             "sparrows".into() => hashmap!{
                                 "3@3c39c994039042778f4779a01a59a917".try_into().unwrap() => Diff::Value(Value::F64(15.0))
@@ -448,23 +412,13 @@
         seq: None,
         deps: vec![change.hash],
         diffs: Some(Diff::Map(MapDiff {
-<<<<<<< HEAD
-            object_id: ObjectID::Root.to_string(),
-            obj_type: MapType::Map,
-            props: hashmap! {
-                "birds".into() => hashmap!{
-                    "1@f82cb62dabe64372ab87466b77792010".into() => Diff::Seq(SeqDiff{
-                        object_id: "1@f82cb62dabe64372ab87466b77792010".into(),
-                        obj_type: SequenceType::List,
-=======
-            object_id: ObjectID::Root,
-            obj_type: ObjType::Map,
+            object_id: ObjectID::Root,
+            obj_type: MapType::Map,
             props: hashmap! {
                 "birds".into() => hashmap!{
                     "1@f82cb62dabe64372ab87466b77792010".try_into().unwrap() => Diff::Seq(SeqDiff{
                         object_id: "1@f82cb62dabe64372ab87466b77792010".try_into().unwrap(),
-                        obj_type: ObjType::List,
->>>>>>> ab71d014
+                        obj_type: SequenceType::List,
                         edits: vec![DiffEdit::Insert{ index: 0 }],
                         props: hashmap!{
                             0 => hashmap!{
@@ -539,23 +493,13 @@
         can_redo: false,
         seq: None,
         diffs: Some(Diff::Map(MapDiff {
-<<<<<<< HEAD
-            object_id: ObjectID::Root.to_string(),
-            obj_type: MapType::Map,
-            props: hashmap! {
-                "birds".into() => hashmap!{
-                    "1@4ee4a0d033b841c4b26d73d70a879547".into() => Diff::Seq(SeqDiff{
-                        object_id: "1@4ee4a0d033b841c4b26d73d70a879547".into(),
-                        obj_type: SequenceType::List,
-=======
-            object_id: ObjectID::Root,
-            obj_type: ObjType::Map,
+            object_id: ObjectID::Root,
+            obj_type: MapType::Map,
             props: hashmap! {
                 "birds".into() => hashmap!{
                     "1@4ee4a0d033b841c4b26d73d70a879547".try_into().unwrap() => Diff::Seq(SeqDiff{
                         object_id: "1@4ee4a0d033b841c4b26d73d70a879547".try_into().unwrap(),
-                        obj_type: ObjType::List,
->>>>>>> ab71d014
+                        obj_type: SequenceType::List,
                         edits: Vec::new(),
                         props: hashmap!{
                             0 => hashmap!{
@@ -633,13 +577,8 @@
         },
         deps: vec![change2.hash],
         diffs: Some(Diff::Map(MapDiff {
-<<<<<<< HEAD
-            object_id: ObjectID::Root.to_string(),
-            obj_type: MapType::Map,
-=======
-            object_id: ObjectID::Root,
-            obj_type: ObjType::Map,
->>>>>>> ab71d014
+            object_id: ObjectID::Root,
+            obj_type: MapType::Map,
             props: hashmap! {
                 "birds".into() => hashmap!{
                     "1@8a3d4716fdca49f4aa5835901f2034c7".try_into().unwrap() => Diff::Seq(SeqDiff{
@@ -718,13 +657,8 @@
         actor: None,
         deps: vec![change2.hash, change1.hash],
         diffs: Some(Diff::Map(MapDiff {
-<<<<<<< HEAD
-            object_id: ObjectID::Root.to_string(),
-            obj_type: MapType::Map,
-=======
-            object_id: ObjectID::Root,
-            obj_type: ObjType::Map,
->>>>>>> ab71d014
+            object_id: ObjectID::Root,
+            obj_type: MapType::Map,
             props: hashmap! {
                 "birds".into() => hashmap!{
                     "1@ca95bc759404486bbe7b9dd2be779fa8".try_into().unwrap() => Diff::Seq(SeqDiff{
@@ -814,13 +748,8 @@
         can_undo: false,
         deps: vec![change1.hash, change3.hash],
         diffs: Some(Diff::Map(MapDiff {
-<<<<<<< HEAD
-            object_id: ObjectID::Root.to_string(),
-            obj_type: MapType::Map,
-=======
-            object_id: ObjectID::Root,
-            obj_type: ObjType::Map,
->>>>>>> ab71d014
+            object_id: ObjectID::Root,
+            obj_type: MapType::Map,
             props: hashmap! {
                 "conflict".into() => hashmap!{
                     "1@9f17517523e54ee888e9cd51dfd7a572".try_into().unwrap() => Diff::Unchanged(ObjDiff{
@@ -879,13 +808,8 @@
         actor: None,
         deps: vec![change.hash],
         diffs: Some(Diff::Map(MapDiff {
-<<<<<<< HEAD
-            object_id: ObjectID::Root.to_string(),
-            obj_type: MapType::Map,
-=======
-            object_id: ObjectID::Root,
-            obj_type: ObjType::Map,
->>>>>>> ab71d014
+            object_id: ObjectID::Root,
+            obj_type: MapType::Map,
             props: hashmap! {
                 "now".into() => hashmap!{
                     "1@955afa3bbcc140b3b4bac8836479d650".try_into().unwrap() => Diff::Value(Value::Timestamp(1_586_528_122_277))
@@ -939,23 +863,13 @@
         actor: None,
         seq: None,
         diffs: Some(Diff::Map(MapDiff {
-<<<<<<< HEAD
-            object_id: ObjectID::Root.to_string(),
-            obj_type: MapType::Map,
-            props: hashmap! {
-                "list".into() => hashmap!{
-                    "1@27d467ecb1a640fb9bed448ce7cf6a44".into() => Diff::Seq(SeqDiff{
-                        object_id: "1@27d467ecb1a640fb9bed448ce7cf6a44".into(),
-                        obj_type: SequenceType::List,
-=======
-            object_id: ObjectID::Root,
-            obj_type: ObjType::Map,
+            object_id: ObjectID::Root,
+            obj_type: MapType::Map,
             props: hashmap! {
                 "list".into() => hashmap!{
                     "1@27d467ecb1a640fb9bed448ce7cf6a44".try_into().unwrap() => Diff::Seq(SeqDiff{
                         object_id: "1@27d467ecb1a640fb9bed448ce7cf6a44".try_into().unwrap(),
-                        obj_type: ObjType::List,
->>>>>>> ab71d014
+                        obj_type: SequenceType::List,
                         edits: vec![DiffEdit::Insert{index: 0}],
                         props: hashmap!{
                             0 => hashmap!{
