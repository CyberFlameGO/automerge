#![allow(clippy::unused_unit)]
use am::transaction::CommitOptions;
use am::transaction::Transactable;
use am::ApplyOptions;
use automerge as am;
use automerge::Patch;
use automerge::VecOpObserver;
use automerge::{Change, ObjId, Prop, Value, ROOT};
use js_sys::{Array, Object, Uint8Array};
use regex::Regex;
use std::convert::TryInto;
use wasm_bindgen::prelude::*;
use wasm_bindgen::JsCast;

mod interop;
mod sync;
mod value;

use interop::{
    get_heads, get_js_heads, js_get, js_set, list_to_js, list_to_js_at, map_to_js, map_to_js_at,
    to_js_err, to_objtype, to_prop, AR, JS,
};
use sync::SyncState;
use value::{datatype, ScalarValue};

#[allow(unused_macros)]
macro_rules! log {
    ( $( $t:tt )* ) => {
          web_sys::console::log_1(&format!( $( $t )* ).into());
    };
}

#[cfg(feature = "wee_alloc")]
#[global_allocator]
static ALLOC: wee_alloc::WeeAlloc = wee_alloc::WeeAlloc::INIT;

#[wasm_bindgen]
#[derive(Debug)]
pub struct Automerge {
    doc: automerge::AutoCommit,
    observer: Option<VecOpObserver>,
}

#[wasm_bindgen]
impl Automerge {
    pub fn new(actor: Option<String>) -> Result<Automerge, JsValue> {
        let mut automerge = automerge::AutoCommit::new();
        if let Some(a) = actor {
            let a = automerge::ActorId::from(hex::decode(a).map_err(to_js_err)?.to_vec());
            automerge.set_actor(a);
        }
        Ok(Automerge {
            doc: automerge,
            observer: None,
        })
    }

    fn ensure_transaction_closed(&mut self) {
        if self.doc.pending_ops() > 0 {
            let mut opts = CommitOptions::default();
            if let Some(observer) = self.observer.as_mut() {
                opts.set_op_observer(observer);
            }
            self.doc.commit_with(opts);
        }
    }

    #[allow(clippy::should_implement_trait)]
    pub fn clone(&mut self, actor: Option<String>) -> Result<Automerge, JsValue> {
        self.ensure_transaction_closed();
        let mut automerge = Automerge {
            doc: self.doc.clone(),
            observer: None,
        };
        if let Some(s) = actor {
            let actor = automerge::ActorId::from(hex::decode(s).map_err(to_js_err)?.to_vec());
            automerge.doc.set_actor(actor);
        }
        Ok(automerge)
    }

    pub fn fork(&mut self, actor: Option<String>) -> Result<Automerge, JsValue> {
        self.ensure_transaction_closed();
        let mut automerge = Automerge {
            doc: self.doc.fork(),
            observer: None,
        };
        if let Some(s) = actor {
            let actor = automerge::ActorId::from(hex::decode(s).map_err(to_js_err)?.to_vec());
            automerge.doc.set_actor(actor);
        }
        Ok(automerge)
    }

    #[wasm_bindgen(js_name = forkAt)]
    pub fn fork_at(&mut self, heads: JsValue, actor: Option<String>) -> Result<Automerge, JsValue> {
        let deps: Vec<_> = JS(heads).try_into()?;
        let mut automerge = Automerge {
            doc: self.doc.fork_at(&deps)?,
            observer: None,
        };
        if let Some(s) = actor {
            let actor = automerge::ActorId::from(hex::decode(s).map_err(to_js_err)?.to_vec());
            automerge.doc.set_actor(actor);
        }
        Ok(automerge)
    }

    pub fn free(self) {}

    #[wasm_bindgen(js_name = pendingOps)]
    pub fn pending_ops(&self) -> JsValue {
        (self.doc.pending_ops() as u32).into()
    }

    pub fn commit(&mut self, message: Option<String>, time: Option<f64>) -> JsValue {
        let mut commit_opts = CommitOptions::default();
        if let Some(message) = message {
            commit_opts.set_message(message);
        }
        if let Some(time) = time {
            commit_opts.set_time(time as i64);
        }
        if let Some(observer) = self.observer.as_mut() {
            commit_opts.set_op_observer(observer);
        }
        let hash = self.doc.commit_with(commit_opts);
        JsValue::from_str(&hex::encode(&hash.0))
    }

    pub fn merge(&mut self, other: &mut Automerge) -> Result<Array, JsValue> {
<<<<<<< HEAD
        let objs = self.0.merge(&mut other.0)?;
        let objs: Array = objs.iter().map(|o| JsValue::from(o.to_string())).collect();
        Ok(objs)
=======
        self.ensure_transaction_closed();
        let options = if let Some(observer) = self.observer.as_mut() {
            ApplyOptions::default().with_op_observer(observer)
        } else {
            ApplyOptions::default()
        };
        let heads = self.doc.merge_with(&mut other.doc, options)?;
        let heads: Array = heads
            .iter()
            .map(|h| JsValue::from_str(&hex::encode(&h.0)))
            .collect();
        Ok(heads)
>>>>>>> c43dc184
    }

    pub fn rollback(&mut self) -> f64 {
        self.doc.rollback() as f64
    }

    pub fn keys(&self, obj: JsValue, heads: Option<Array>) -> Result<Array, JsValue> {
        let obj = self.import(obj)?;
        let result = if let Some(heads) = get_heads(heads) {
            self.doc
                .keys_at(&obj, &heads)
                .map(|s| JsValue::from_str(&s))
                .collect()
        } else {
            self.doc.keys(&obj).map(|s| JsValue::from_str(&s)).collect()
        };
        Ok(result)
    }

    pub fn text(&self, obj: JsValue, heads: Option<Array>) -> Result<String, JsValue> {
        let obj = self.import(obj)?;
        if let Some(heads) = get_heads(heads) {
            Ok(self.doc.text_at(&obj, &heads)?)
        } else {
            Ok(self.doc.text(&obj)?)
        }
    }

    pub fn splice(
        &mut self,
        obj: JsValue,
        start: f64,
        delete_count: f64,
        text: JsValue,
    ) -> Result<(), JsValue> {
        let obj = self.import(obj)?;
        let start = start as usize;
        let delete_count = delete_count as usize;
        let mut vals = vec![];
        if let Some(t) = text.as_string() {
            self.doc.splice_text(&obj, start, delete_count, &t)?;
        } else {
            if let Ok(array) = text.dyn_into::<Array>() {
                for i in array.iter() {
                    let value = self
                        .import_scalar(&i, &None)
                        .ok_or_else(|| to_js_err("expected scalar"))?;
                    vals.push(value);
                }
            }
            self.doc
                .splice(&obj, start, delete_count, vals.into_iter())?;
        }
        Ok(())
    }

    pub fn push(&mut self, obj: JsValue, value: JsValue, datatype: JsValue) -> Result<(), JsValue> {
        let obj = self.import(obj)?;
        let value = self
            .import_scalar(&value, &datatype.as_string())
            .ok_or_else(|| to_js_err("invalid scalar value"))?;
        let index = self.doc.length(&obj);
        self.doc.insert(&obj, index, value)?;
        Ok(())
    }

    #[wasm_bindgen(js_name = pushObject)]
    pub fn push_object(&mut self, obj: JsValue, value: JsValue) -> Result<Option<String>, JsValue> {
        let obj = self.import(obj)?;
        let (value, subvals) =
            to_objtype(&value, &None).ok_or_else(|| to_js_err("expected object"))?;
        let index = self.doc.length(&obj);
        let opid = self.doc.insert_object(&obj, index, value)?;
        self.subset(&opid, subvals)?;
        Ok(opid.to_string().into())
    }

    pub fn insert(
        &mut self,
        obj: JsValue,
        index: f64,
        value: JsValue,
        datatype: JsValue,
    ) -> Result<(), JsValue> {
        let obj = self.import(obj)?;
        let index = index as f64;
        let value = self
            .import_scalar(&value, &datatype.as_string())
            .ok_or_else(|| to_js_err("expected scalar value"))?;
        self.doc.insert(&obj, index as usize, value)?;
        Ok(())
    }

    #[wasm_bindgen(js_name = insertObject)]
    pub fn insert_object(
        &mut self,
        obj: JsValue,
        index: f64,
        value: JsValue,
    ) -> Result<Option<String>, JsValue> {
        let obj = self.import(obj)?;
        let index = index as f64;
        let (value, subvals) =
            to_objtype(&value, &None).ok_or_else(|| to_js_err("expected object"))?;
        let opid = self.doc.insert_object(&obj, index as usize, value)?;
        self.subset(&opid, subvals)?;
        Ok(opid.to_string().into())
    }

    pub fn put(
        &mut self,
        obj: JsValue,
        prop: JsValue,
        value: JsValue,
        datatype: JsValue,
    ) -> Result<(), JsValue> {
        let obj = self.import(obj)?;
        let prop = self.import_prop(prop)?;
        let value = self
            .import_scalar(&value, &datatype.as_string())
            .ok_or_else(|| to_js_err("expected scalar value"))?;
        self.doc.put(&obj, prop, value)?;
        Ok(())
    }

    pub fn make(
        &mut self,
        obj: JsValue,
        prop: JsValue,
        value: JsValue,
        _datatype: JsValue,
    ) -> Result<JsValue, JsValue> {
        // remove this
        am::log!("doc.make() is depricated - please use doc.set_object() or doc.insert_object()");
        self.put_object(obj, prop, value)
    }

    #[wasm_bindgen(js_name = putObject)]
    pub fn put_object(
        &mut self,
        obj: JsValue,
        prop: JsValue,
        value: JsValue,
    ) -> Result<JsValue, JsValue> {
        let obj = self.import(obj)?;
        let prop = self.import_prop(prop)?;
        let (value, subvals) =
            to_objtype(&value, &None).ok_or_else(|| to_js_err("expected object"))?;
        let opid = self.doc.put_object(&obj, prop, value)?;
        self.subset(&opid, subvals)?;
        Ok(opid.to_string().into())
    }

    fn subset(&mut self, obj: &am::ObjId, vals: Vec<(am::Prop, JsValue)>) -> Result<(), JsValue> {
        for (p, v) in vals {
            let (value, subvals) = self.import_value(&v, None)?;
            //let opid = self.0.set(id, p, value)?;
            let opid = match (p, value) {
                (Prop::Map(s), Value::Object(objtype)) => {
                    Some(self.doc.put_object(obj, s, objtype)?)
                }
                (Prop::Map(s), Value::Scalar(scalar)) => {
                    self.doc.put(obj, s, scalar.into_owned())?;
                    None
                }
                (Prop::Seq(i), Value::Object(objtype)) => {
                    Some(self.doc.insert_object(obj, i, objtype)?)
                }
                (Prop::Seq(i), Value::Scalar(scalar)) => {
                    self.doc.insert(obj, i, scalar.into_owned())?;
                    None
                }
            };
            if let Some(opid) = opid {
                self.subset(&opid, subvals)?;
            }
        }
        Ok(())
    }

    pub fn increment(
        &mut self,
        obj: JsValue,
        prop: JsValue,
        value: JsValue,
    ) -> Result<(), JsValue> {
        let obj = self.import(obj)?;
        let prop = self.import_prop(prop)?;
        let value: f64 = value
            .as_f64()
            .ok_or_else(|| to_js_err("increment needs a numeric value"))?;
        self.doc.increment(&obj, prop, value as i64)?;
        Ok(())
    }

    #[wasm_bindgen(js_name = get)]
    pub fn get(
        &self,
        obj: JsValue,
        prop: JsValue,
        heads: Option<Array>,
    ) -> Result<Option<Array>, JsValue> {
        let obj = self.import(obj)?;
        let result = Array::new();
        let prop = to_prop(prop);
        let heads = get_heads(heads);
        if let Ok(prop) = prop {
            let value = if let Some(h) = heads {
                self.doc.get_at(&obj, prop, &h)?
            } else {
                self.doc.get(&obj, prop)?
            };
            match value {
                Some((Value::Object(obj_type), obj_id)) => {
                    result.push(&obj_type.to_string().into());
                    result.push(&obj_id.to_string().into());
                    Ok(Some(result))
                }
                Some((Value::Scalar(value), _)) => {
                    result.push(&datatype(&value).into());
                    result.push(&ScalarValue(value).into());
                    Ok(Some(result))
                }
                None => Ok(None),
            }
        } else {
            Ok(None)
        }
    }

    #[wasm_bindgen(js_name = getAll)]
    pub fn get_all(
        &self,
        obj: JsValue,
        arg: JsValue,
        heads: Option<Array>,
    ) -> Result<Array, JsValue> {
        let obj = self.import(obj)?;
        let result = Array::new();
        let prop = to_prop(arg);
        if let Ok(prop) = prop {
            let values = if let Some(heads) = get_heads(heads) {
                self.doc.get_all_at(&obj, prop, &heads)
            } else {
                self.doc.get_all(&obj, prop)
            }
            .map_err(to_js_err)?;
            for value in values {
                match value {
                    (Value::Object(obj_type), obj_id) => {
                        let sub = Array::new();
                        sub.push(&obj_type.to_string().into());
                        sub.push(&obj_id.to_string().into());
                        result.push(&sub.into());
                    }
                    (Value::Scalar(value), id) => {
                        let sub = Array::new();
                        sub.push(&datatype(&value).into());
                        sub.push(&ScalarValue(value).into());
                        sub.push(&id.to_string().into());
                        result.push(&sub.into());
                    }
                }
            }
        }
        Ok(result)
    }

    #[wasm_bindgen(js_name = enablePatches)]
    pub fn enable_patches(&mut self, enable: JsValue) -> Result<(), JsValue> {
        let enable = enable
            .as_bool()
            .ok_or_else(|| to_js_err("expected boolean"))?;
        if enable {
            if self.observer.is_none() {
                self.observer = Some(VecOpObserver::default());
            }
        } else {
            self.observer = None;
        }
        Ok(())
    }

    #[wasm_bindgen(js_name = popPatches)]
    pub fn pop_patches(&mut self) -> Result<Array, JsValue> {
        // transactions send out observer updates as they occur, not waiting for them to be
        // committed.
        // If we pop the patches then we won't be able to revert them.
        self.ensure_transaction_closed();

        let patches = self
            .observer
            .as_mut()
            .map_or_else(Vec::new, |o| o.take_patches());
        let result = Array::new();
        for p in patches {
            let patch = Object::new();
            match p {
                Patch::Put {
                    obj,
                    key,
                    value,
                    conflict,
                } => {
                    js_set(&patch, "action", "put")?;
                    js_set(&patch, "obj", obj.to_string())?;
                    js_set(&patch, "key", key)?;
                    match value {
                        (Value::Object(obj_type), obj_id) => {
                            js_set(&patch, "datatype", obj_type.to_string())?;
                            js_set(&patch, "value", obj_id.to_string())?;
                        }
                        (Value::Scalar(value), _) => {
                            js_set(&patch, "datatype", datatype(&value))?;
                            js_set(&patch, "value", ScalarValue(value))?;
                        }
                    };
                    js_set(&patch, "conflict", conflict)?;
                }

                Patch::Insert { obj, index, value } => {
                    js_set(&patch, "action", "insert")?;
                    js_set(&patch, "obj", obj.to_string())?;
                    js_set(&patch, "key", index as f64)?;
                    match value {
                        (Value::Object(obj_type), obj_id) => {
                            js_set(&patch, "datatype", obj_type.to_string())?;
                            js_set(&patch, "value", obj_id.to_string())?;
                        }
                        (Value::Scalar(value), _) => {
                            js_set(&patch, "datatype", datatype(&value))?;
                            js_set(&patch, "value", ScalarValue(value))?;
                        }
                    };
                }

                Patch::Delete { obj, key } => {
                    js_set(&patch, "action", "delete")?;
                    js_set(&patch, "obj", obj.to_string())?;
                    js_set(&patch, "key", key)?;
                }
            }
            result.push(&patch);
        }
        Ok(result)
    }

    pub fn length(&self, obj: JsValue, heads: Option<Array>) -> Result<f64, JsValue> {
        let obj = self.import(obj)?;
        if let Some(heads) = get_heads(heads) {
            Ok(self.doc.length_at(&obj, &heads) as f64)
        } else {
            Ok(self.doc.length(&obj) as f64)
        }
    }

    pub fn delete(&mut self, obj: JsValue, prop: JsValue) -> Result<(), JsValue> {
        let obj = self.import(obj)?;
        let prop = to_prop(prop)?;
        self.doc.delete(&obj, prop).map_err(to_js_err)?;
        Ok(())
    }

    pub fn mark(
        &mut self,
        obj: JsValue,
        range: JsValue,
        name: JsValue,
        value: JsValue,
        datatype: JsValue,
    ) -> Result<(), JsValue> {
        let obj = self.import(obj)?;
        let re = Regex::new(r"([\[\(])(\d+)\.\.(\d+)([\)\]])").unwrap();
        let range = range.as_string().ok_or("range must be a string")?;
        let cap = re.captures_iter(&range).next().ok_or("range must be in the form of (start..end] or [start..end) etc... () for sticky, [] for normal")?;
        let start: usize = cap[2].parse().map_err(|_| to_js_err("invalid start"))?;
        let end: usize = cap[3].parse().map_err(|_| to_js_err("invalid end"))?;
        let start_sticky = &cap[1] == "(";
        let end_sticky = &cap[4] == ")";
        let name = name
            .as_string()
            .ok_or("invalid mark name")
            .map_err(to_js_err)?;
        let value = self
            .import_scalar(&value, &datatype.as_string())
            .ok_or_else(|| to_js_err("invalid value"))?;
        self.0
            .mark(&obj, start, start_sticky, end, end_sticky, &name, value)
            .map_err(to_js_err)?;
        Ok(())
    }

    pub fn unmark(&mut self, obj: JsValue, mark: JsValue) -> Result<(), JsValue> {
        let obj = self.import(obj)?;
        let mark = self.import(mark)?;
        self.0.unmark(&obj, &mark).map_err(to_js_err)?;
        Ok(())
    }

    pub fn spans(&mut self, obj: JsValue) -> Result<JsValue, JsValue> {
        let obj = self.import(obj)?;
        let text = self.0.list(&obj).map_err(to_js_err)?;
        let spans = self.0.spans(&obj).map_err(to_js_err)?;
        let mut last_pos = 0;
        let result = Array::new();
        for s in spans {
            let marks = Array::new();
            for m in s.marks {
                let mark = Array::new();
                mark.push(&m.0.into());
                mark.push(&datatype(&m.1).into());
                mark.push(&ScalarValue(m.1).into());
                marks.push(&mark.into());
            }
            let text_span = &text[last_pos..s.pos]; //.slice(last_pos, s.pos);
            if !text_span.is_empty() {
                let t: String = text_span
                    .iter()
                    .filter_map(|(v, _)| v.as_string())
                    .collect();
                result.push(&t.into());
            }
            result.push(&marks);
            last_pos = s.pos;
            //let obj = Object::new().into();
            //js_set(&obj, "pos", s.pos as i32)?;
            //js_set(&obj, "marks", marks)?;
            //result.push(&obj.into());
        }
        let text_span = &text[last_pos..];
        if !text_span.is_empty() {
            let t: String = text_span
                .iter()
                .filter_map(|(v, _)| v.as_string())
                .collect();
            result.push(&t.into());
        }
        Ok(result.into())
    }

    pub fn raw_spans(&mut self, obj: JsValue) -> Result<Array, JsValue> {
        let obj = self.import(obj)?;
        let spans = self.0.raw_spans(&obj).map_err(to_js_err)?;
        let result = Array::new();
        for s in spans {
            result.push(&JsValue::from_serde(&s).map_err(to_js_err)?);
        }
        Ok(result)
    }

    pub fn blame(
        &mut self,
        obj: JsValue,
        baseline: JsValue,
        change_sets: JsValue,
    ) -> Result<Array, JsValue> {
        am::log!("doc.blame() is depricated - please use doc.attribute()");
        self.attribute(obj, baseline, change_sets)
    }

    pub fn attribute(
        &mut self,
        obj: JsValue,
        baseline: JsValue,
        change_sets: JsValue,
    ) -> Result<Array, JsValue> {
        let obj = self.import(obj)?;
        let baseline = get_js_heads(baseline)?;
        let change_sets = change_sets.dyn_into::<Array>()?;
        let change_sets = change_sets
            .iter()
            .map(get_js_heads)
            .collect::<Result<Vec<_>, _>>()?;
        let result = self.0.attribute(&obj, &baseline, &change_sets)?;
        let result = result
            .into_iter()
            .map(|cs| {
                let add = cs
                    .add
                    .iter()
                    .map::<Result<JsValue, JsValue>, _>(|range| {
                        let r = Object::new();
                        js_set(&r, "start", range.start as f64)?;
                        js_set(&r, "end", range.end as f64)?;
                        Ok(JsValue::from(&r))
                    })
                    .collect::<Result<Vec<JsValue>, JsValue>>()?
                    .iter()
                    .collect::<Array>();
                let del = cs
                    .del
                    .iter()
                    .map::<Result<JsValue, JsValue>, _>(|d| {
                        let r = Object::new();
                        js_set(&r, "pos", d.0 as f64)?;
                        js_set(&r, "val", &d.1)?;
                        Ok(JsValue::from(&r))
                    })
                    .collect::<Result<Vec<JsValue>, JsValue>>()?
                    .iter()
                    .collect::<Array>();
                let obj = Object::new();
                js_set(&obj, "add", add)?;
                js_set(&obj, "del", del)?;
                Ok(obj.into())
            })
            .collect::<Result<Vec<JsValue>, JsValue>>()?
            .iter()
            .collect::<Array>();
        Ok(result)
    }

    pub fn attribute2(
        &mut self,
        obj: JsValue,
        baseline: JsValue,
        change_sets: JsValue,
    ) -> Result<Array, JsValue> {
        let obj = self.import(obj)?;
        let baseline = get_js_heads(baseline)?;
        let change_sets = change_sets.dyn_into::<Array>()?;
        let change_sets = change_sets
            .iter()
            .map(get_js_heads)
            .collect::<Result<Vec<_>, _>>()?;
        let result = self.0.attribute2(&obj, &baseline, &change_sets)?;
        let result = result
            .into_iter()
            .map(|cs| {
                let add = cs
                    .add
                    .iter()
                    .map::<Result<JsValue, JsValue>, _>(|a| {
                        let r = Object::new();
                        js_set(&r, "actor", &self.0.actor_to_str(a.actor))?;
                        js_set(&r, "start", a.range.start as f64)?;
                        js_set(&r, "end", a.range.end as f64)?;
                        Ok(JsValue::from(&r))
                    })
                    .collect::<Result<Vec<JsValue>, JsValue>>()?
                    .iter()
                    .collect::<Array>();
                let del = cs
                    .del
                    .iter()
                    .map::<Result<JsValue, JsValue>, _>(|d| {
                        let r = Object::new();
                        js_set(&r, "actor", &self.0.actor_to_str(d.actor))?;
                        js_set(&r, "pos", d.pos as f64)?;
                        js_set(&r, "val", &d.span)?;
                        Ok(JsValue::from(&r))
                    })
                    .collect::<Result<Vec<JsValue>, JsValue>>()?
                    .iter()
                    .collect::<Array>();
                let obj = Object::new();
                js_set(&obj, "add", add)?;
                js_set(&obj, "del", del)?;
                Ok(obj.into())
            })
            .collect::<Result<Vec<JsValue>, JsValue>>()?
            .iter()
            .collect::<Array>();
        Ok(result)
    }

    pub fn save(&mut self) -> Uint8Array {
        self.ensure_transaction_closed();
        Uint8Array::from(self.doc.save().as_slice())
    }

    #[wasm_bindgen(js_name = saveIncremental)]
    pub fn save_incremental(&mut self) -> Uint8Array {
        self.ensure_transaction_closed();
        let bytes = self.doc.save_incremental();
        Uint8Array::from(bytes.as_slice())
    }

    #[wasm_bindgen(js_name = loadIncremental)]
<<<<<<< HEAD
    pub fn load_incremental(&mut self, data: Uint8Array) -> Result<Array, JsValue> {
        let data = data.to_vec();
        let objs = self.0.load_incremental(&data).map_err(to_js_err)?;
        let objs: Array = objs.iter().map(|o| JsValue::from(o.to_string())).collect();
        Ok(objs)
    }

    #[wasm_bindgen(js_name = applyChanges)]
    pub fn apply_changes(&mut self, changes: JsValue) -> Result<Array, JsValue> {
        let changes: Vec<_> = JS(changes).try_into()?;
        let objs = self.0.apply_changes(changes).map_err(to_js_err)?;
        let objs: Array = objs.iter().map(|o| JsValue::from(o.to_string())).collect();
        Ok(objs)
=======
    pub fn load_incremental(&mut self, data: Uint8Array) -> Result<f64, JsValue> {
        self.ensure_transaction_closed();
        let data = data.to_vec();
        let options = if let Some(observer) = self.observer.as_mut() {
            ApplyOptions::default().with_op_observer(observer)
        } else {
            ApplyOptions::default()
        };
        let len = self
            .doc
            .load_incremental_with(&data, options)
            .map_err(to_js_err)?;
        Ok(len as f64)
    }

    #[wasm_bindgen(js_name = applyChanges)]
    pub fn apply_changes(&mut self, changes: JsValue) -> Result<(), JsValue> {
        self.ensure_transaction_closed();
        let changes: Vec<_> = JS(changes).try_into()?;
        let options = if let Some(observer) = self.observer.as_mut() {
            ApplyOptions::default().with_op_observer(observer)
        } else {
            ApplyOptions::default()
        };
        self.doc
            .apply_changes_with(changes, options)
            .map_err(to_js_err)?;
        Ok(())
>>>>>>> c43dc184
    }

    #[wasm_bindgen(js_name = getChanges)]
    pub fn get_changes(&mut self, have_deps: JsValue) -> Result<Array, JsValue> {
        self.ensure_transaction_closed();
        let deps: Vec<_> = JS(have_deps).try_into()?;
        let changes = self.doc.get_changes(&deps);
        let changes: Array = changes
            .iter()
            .map(|c| Uint8Array::from(c.raw_bytes()))
            .collect();
        Ok(changes)
    }

    #[wasm_bindgen(js_name = getChangeByHash)]
    pub fn get_change_by_hash(&mut self, hash: JsValue) -> Result<JsValue, JsValue> {
        self.ensure_transaction_closed();
        let hash = hash.into_serde().map_err(to_js_err)?;
        let change = self.doc.get_change_by_hash(&hash);
        if let Some(c) = change {
            Ok(Uint8Array::from(c.raw_bytes()).into())
        } else {
            Ok(JsValue::null())
        }
    }

    #[wasm_bindgen(js_name = getChangesAdded)]
    pub fn get_changes_added(&mut self, other: &mut Automerge) -> Result<Array, JsValue> {
        self.ensure_transaction_closed();
        let changes = self.doc.get_changes_added(&mut other.doc);
        let changes: Array = changes
            .iter()
            .map(|c| Uint8Array::from(c.raw_bytes()))
            .collect();
        Ok(changes)
    }

    #[wasm_bindgen(js_name = getHeads)]
    pub fn get_heads(&mut self) -> Array {
        self.ensure_transaction_closed();
        let heads = self.doc.get_heads();
        let heads: Array = heads
            .iter()
            .map(|h| JsValue::from_str(&hex::encode(&h.0)))
            .collect();
        heads
    }

    #[wasm_bindgen(js_name = getActorId)]
    pub fn get_actor_id(&self) -> String {
        let actor = self.doc.get_actor();
        actor.to_string()
    }

    #[wasm_bindgen(js_name = getLastLocalChange)]
    pub fn get_last_local_change(&mut self) -> Result<Uint8Array, JsValue> {
        self.ensure_transaction_closed();
        if let Some(change) = self.doc.get_last_local_change() {
            Ok(Uint8Array::from(change.raw_bytes()))
        } else {
            Err(to_js_err("no local changes"))
        }
    }

    pub fn dump(&mut self) {
        self.ensure_transaction_closed();
        self.doc.dump()
    }

    #[wasm_bindgen(js_name = getMissingDeps)]
    pub fn get_missing_deps(&mut self, heads: Option<Array>) -> Result<Array, JsValue> {
        self.ensure_transaction_closed();
        let heads = get_heads(heads).unwrap_or_default();
        let deps = self.doc.get_missing_deps(&heads);
        let deps: Array = deps
            .iter()
            .map(|h| JsValue::from_str(&hex::encode(&h.0)))
            .collect();
        Ok(deps)
    }

    #[wasm_bindgen(js_name = receiveSyncMessage)]
    pub fn receive_sync_message(
        &mut self,
        state: &mut SyncState,
        message: Uint8Array,
<<<<<<< HEAD
    ) -> Result<Array, JsValue> {
        let message = message.to_vec();
        let message = am::sync::Message::decode(message.as_slice()).map_err(to_js_err)?;
        let objs = self
            .0
            .receive_sync_message(&mut state.0, message)
=======
    ) -> Result<(), JsValue> {
        self.ensure_transaction_closed();
        let message = message.to_vec();
        let message = am::sync::Message::decode(message.as_slice()).map_err(to_js_err)?;
        let options = if let Some(observer) = self.observer.as_mut() {
            ApplyOptions::default().with_op_observer(observer)
        } else {
            ApplyOptions::default()
        };
        self.doc
            .receive_sync_message_with(&mut state.0, message, options)
>>>>>>> c43dc184
            .map_err(to_js_err)?;
        let objs: Array = objs.iter().map(|o| JsValue::from(o.to_string())).collect();
        Ok(objs)
    }

    #[wasm_bindgen(js_name = generateSyncMessage)]
    pub fn generate_sync_message(&mut self, state: &mut SyncState) -> Result<JsValue, JsValue> {
        self.ensure_transaction_closed();
        if let Some(message) = self.doc.generate_sync_message(&mut state.0) {
            Ok(Uint8Array::from(message.encode().as_slice()).into())
        } else {
            Ok(JsValue::null())
        }
    }

    #[wasm_bindgen(js_name = toJS)]
    pub fn to_js(&self) -> JsValue {
        map_to_js(&self.doc, &ROOT)
    }

    pub fn materialize(&self, obj: JsValue, heads: Option<Array>) -> Result<JsValue, JsValue> {
        let obj = self.import(obj).unwrap_or(ROOT);
        let heads = get_heads(heads);
        if let Some(heads) = heads {
            match self.doc.object_type(&obj) {
                Some(am::ObjType::Map) => Ok(map_to_js_at(&self.doc, &obj, heads.as_slice())),
                Some(am::ObjType::List) => Ok(list_to_js_at(&self.doc, &obj, heads.as_slice())),
                Some(am::ObjType::Text) => Ok(self.doc.text_at(&obj, heads.as_slice())?.into()),
                Some(am::ObjType::Table) => Ok(map_to_js_at(&self.doc, &obj, heads.as_slice())),
                None => Err(to_js_err(format!("invalid obj {}", obj))),
            }
        } else {
            match self.doc.object_type(&obj) {
                Some(am::ObjType::Map) => Ok(map_to_js(&self.doc, &obj)),
                Some(am::ObjType::List) => Ok(list_to_js(&self.doc, &obj)),
                Some(am::ObjType::Text) => Ok(self.doc.text(&obj)?.into()),
                Some(am::ObjType::Table) => Ok(map_to_js(&self.doc, &obj)),
                None => Err(to_js_err(format!("invalid obj {}", obj))),
            }
        }
    }

    fn import(&self, id: JsValue) -> Result<ObjId, JsValue> {
        if let Some(s) = id.as_string() {
            if let Some(post) = s.strip_prefix('/') {
                let mut obj = ROOT;
                let mut is_map = true;
                let parts = post.split('/');
                for prop in parts {
                    if prop.is_empty() {
                        break;
                    }
                    let val = if is_map {
                        self.doc.get(obj, prop)?
                    } else {
                        self.doc.get(obj, am::Prop::Seq(prop.parse().unwrap()))?
                    };
                    match val {
                        Some((am::Value::Object(am::ObjType::Map), id)) => {
                            is_map = true;
                            obj = id;
                        }
                        Some((am::Value::Object(am::ObjType::Table), id)) => {
                            is_map = true;
                            obj = id;
                        }
                        Some((am::Value::Object(_), id)) => {
                            is_map = false;
                            obj = id;
                        }
                        None => return Err(to_js_err(format!("invalid path '{}'", s))),
                        _ => return Err(to_js_err(format!("path '{}' is not an object", s))),
                    };
                }
                Ok(obj)
            } else {
                Ok(self.doc.import(&s)?)
            }
        } else {
            Err(to_js_err("invalid objid"))
        }
    }

    fn import_prop(&self, prop: JsValue) -> Result<Prop, JsValue> {
        if let Some(s) = prop.as_string() {
            Ok(s.into())
        } else if let Some(n) = prop.as_f64() {
            Ok((n as usize).into())
        } else {
            Err(to_js_err(format!("invalid prop {:?}", prop)))
        }
    }

    fn import_scalar(&self, value: &JsValue, datatype: &Option<String>) -> Option<am::ScalarValue> {
        match datatype.as_deref() {
            Some("boolean") => value.as_bool().map(am::ScalarValue::Boolean),
            Some("int") => value.as_f64().map(|v| am::ScalarValue::Int(v as i64)),
            Some("uint") => value.as_f64().map(|v| am::ScalarValue::Uint(v as u64)),
            Some("str") => value.as_string().map(|v| am::ScalarValue::Str(v.into())),
            Some("f64") => value.as_f64().map(am::ScalarValue::F64),
            Some("bytes") => Some(am::ScalarValue::Bytes(
                value.clone().dyn_into::<Uint8Array>().unwrap().to_vec(),
            )),
            Some("counter") => value.as_f64().map(|v| am::ScalarValue::counter(v as i64)),
            Some("timestamp") => {
                if let Some(v) = value.as_f64() {
                    Some(am::ScalarValue::Timestamp(v as i64))
                } else if let Ok(d) = value.clone().dyn_into::<js_sys::Date>() {
                    Some(am::ScalarValue::Timestamp(d.get_time() as i64))
                } else {
                    None
                }
            }
            Some("null") => Some(am::ScalarValue::Null),
            Some(_) => None,
            None => {
                if value.is_null() {
                    Some(am::ScalarValue::Null)
                } else if let Some(b) = value.as_bool() {
                    Some(am::ScalarValue::Boolean(b))
                } else if let Some(s) = value.as_string() {
                    Some(am::ScalarValue::Str(s.into()))
                } else if let Some(n) = value.as_f64() {
                    if (n.round() - n).abs() < f64::EPSILON {
                        Some(am::ScalarValue::Int(n as i64))
                    } else {
                        Some(am::ScalarValue::F64(n))
                    }
                } else if let Ok(d) = value.clone().dyn_into::<js_sys::Date>() {
                    Some(am::ScalarValue::Timestamp(d.get_time() as i64))
                } else if let Ok(o) = &value.clone().dyn_into::<Uint8Array>() {
                    Some(am::ScalarValue::Bytes(o.to_vec()))
                } else {
                    None
                }
            }
        }
    }

    fn import_value(
        &self,
        value: &JsValue,
        datatype: Option<String>,
    ) -> Result<(Value<'static>, Vec<(Prop, JsValue)>), JsValue> {
        match self.import_scalar(value, &datatype) {
            Some(val) => Ok((val.into(), vec![])),
            None => {
                if let Some((o, subvals)) = to_objtype(value, &datatype) {
                    Ok((o.into(), subvals))
                } else {
                    web_sys::console::log_2(&"Invalid value".into(), value);
                    Err(to_js_err("invalid value"))
                }
            }
        }
    }
}

#[wasm_bindgen(js_name = create)]
pub fn init(actor: Option<String>) -> Result<Automerge, JsValue> {
    console_error_panic_hook::set_once();
    Automerge::new(actor)
}

#[wasm_bindgen(js_name = loadDoc)]
pub fn load(data: Uint8Array, actor: Option<String>) -> Result<Automerge, JsValue> {
    let data = data.to_vec();
    let observer = None;
    let options = ApplyOptions::<()>::default();
    let mut automerge = am::AutoCommit::load_with(&data, options).map_err(to_js_err)?;
    if let Some(s) = actor {
        let actor = automerge::ActorId::from(hex::decode(s).map_err(to_js_err)?.to_vec());
        automerge.set_actor(actor);
    }
    Ok(Automerge {
        doc: automerge,
        observer,
    })
}

#[wasm_bindgen(js_name = encodeChange)]
pub fn encode_change(change: JsValue) -> Result<Uint8Array, JsValue> {
    let change: am::ExpandedChange = change.into_serde().map_err(to_js_err)?;
    let change: Change = change.into();
    Ok(Uint8Array::from(change.raw_bytes()))
}

#[wasm_bindgen(js_name = decodeChange)]
pub fn decode_change(change: Uint8Array) -> Result<JsValue, JsValue> {
    let change = Change::from_bytes(change.to_vec()).map_err(to_js_err)?;
    let change: am::ExpandedChange = change.decode();
    JsValue::from_serde(&change).map_err(to_js_err)
}

#[wasm_bindgen(js_name = initSyncState)]
pub fn init_sync_state() -> SyncState {
    SyncState(am::sync::State::new())
}

// this is needed to be compatible with the automerge-js api
#[wasm_bindgen(js_name = importSyncState)]
pub fn import_sync_state(state: JsValue) -> Result<SyncState, JsValue> {
    Ok(SyncState(JS(state).try_into()?))
}

// this is needed to be compatible with the automerge-js api
#[wasm_bindgen(js_name = exportSyncState)]
pub fn export_sync_state(state: SyncState) -> JsValue {
    JS::from(state.0).into()
}

#[wasm_bindgen(js_name = encodeSyncMessage)]
pub fn encode_sync_message(message: JsValue) -> Result<Uint8Array, JsValue> {
    let heads = js_get(&message, "heads")?.try_into()?;
    let need = js_get(&message, "need")?.try_into()?;
    let changes = js_get(&message, "changes")?.try_into()?;
    let have = js_get(&message, "have")?.try_into()?;
    Ok(Uint8Array::from(
        am::sync::Message {
            heads,
            need,
            have,
            changes,
        }
        .encode()
        .as_slice(),
    ))
}

#[wasm_bindgen(js_name = decodeSyncMessage)]
pub fn decode_sync_message(msg: Uint8Array) -> Result<JsValue, JsValue> {
    let data = msg.to_vec();
    let msg = am::sync::Message::decode(&data).map_err(to_js_err)?;
    let heads = AR::from(msg.heads.as_slice());
    let need = AR::from(msg.need.as_slice());
    let changes = AR::from(msg.changes.as_slice());
    let have = AR::from(msg.have.as_slice());
    let obj = Object::new().into();
    js_set(&obj, "heads", heads)?;
    js_set(&obj, "need", need)?;
    js_set(&obj, "have", have)?;
    js_set(&obj, "changes", changes)?;
    Ok(obj)
}

#[wasm_bindgen(js_name = encodeSyncState)]
pub fn encode_sync_state(state: SyncState) -> Result<Uint8Array, JsValue> {
    let state = state.0;
    Ok(Uint8Array::from(state.encode().as_slice()))
}

#[wasm_bindgen(js_name = decodeSyncState)]
pub fn decode_sync_state(data: Uint8Array) -> Result<SyncState, JsValue> {
    SyncState::decode(data)
}<|MERGE_RESOLUTION|>--- conflicted
+++ resolved
@@ -129,24 +129,15 @@
     }
 
     pub fn merge(&mut self, other: &mut Automerge) -> Result<Array, JsValue> {
-<<<<<<< HEAD
-        let objs = self.0.merge(&mut other.0)?;
+        self.ensure_transaction_closed();
+        let options = if let Some(observer) = self.observer.as_mut() {
+            ApplyOptions::default().with_op_observer(observer)
+        } else {
+            ApplyOptions::default()
+        };
+        let objs = self.doc.merge_with(&mut other.doc, options)?;
         let objs: Array = objs.iter().map(|o| JsValue::from(o.to_string())).collect();
         Ok(objs)
-=======
-        self.ensure_transaction_closed();
-        let options = if let Some(observer) = self.observer.as_mut() {
-            ApplyOptions::default().with_op_observer(observer)
-        } else {
-            ApplyOptions::default()
-        };
-        let heads = self.doc.merge_with(&mut other.doc, options)?;
-        let heads: Array = heads
-            .iter()
-            .map(|h| JsValue::from_str(&hex::encode(&h.0)))
-            .collect();
-        Ok(heads)
->>>>>>> c43dc184
     }
 
     pub fn rollback(&mut self) -> f64 {
@@ -303,7 +294,7 @@
     fn subset(&mut self, obj: &am::ObjId, vals: Vec<(am::Prop, JsValue)>) -> Result<(), JsValue> {
         for (p, v) in vals {
             let (value, subvals) = self.import_value(&v, None)?;
-            //let opid = self.0.set(id, p, value)?;
+            //let opid = self.doc.set(id, p, value)?;
             let opid = match (p, value) {
                 (Prop::Map(s), Value::Object(objtype)) => {
                     Some(self.doc.put_object(obj, s, objtype)?)
@@ -533,7 +524,7 @@
         let value = self
             .import_scalar(&value, &datatype.as_string())
             .ok_or_else(|| to_js_err("invalid value"))?;
-        self.0
+        self.doc
             .mark(&obj, start, start_sticky, end, end_sticky, &name, value)
             .map_err(to_js_err)?;
         Ok(())
@@ -542,14 +533,14 @@
     pub fn unmark(&mut self, obj: JsValue, mark: JsValue) -> Result<(), JsValue> {
         let obj = self.import(obj)?;
         let mark = self.import(mark)?;
-        self.0.unmark(&obj, &mark).map_err(to_js_err)?;
+        self.doc.unmark(&obj, &mark).map_err(to_js_err)?;
         Ok(())
     }
 
     pub fn spans(&mut self, obj: JsValue) -> Result<JsValue, JsValue> {
         let obj = self.import(obj)?;
-        let text = self.0.list(&obj).map_err(to_js_err)?;
-        let spans = self.0.spans(&obj).map_err(to_js_err)?;
+        let text = self.doc.list(&obj).map_err(to_js_err)?;
+        let spans = self.doc.spans(&obj).map_err(to_js_err)?;
         let mut last_pos = 0;
         let result = Array::new();
         for s in spans {
@@ -589,7 +580,7 @@
 
     pub fn raw_spans(&mut self, obj: JsValue) -> Result<Array, JsValue> {
         let obj = self.import(obj)?;
-        let spans = self.0.raw_spans(&obj).map_err(to_js_err)?;
+        let spans = self.doc.raw_spans(&obj).map_err(to_js_err)?;
         let result = Array::new();
         for s in spans {
             result.push(&JsValue::from_serde(&s).map_err(to_js_err)?);
@@ -620,7 +611,7 @@
             .iter()
             .map(get_js_heads)
             .collect::<Result<Vec<_>, _>>()?;
-        let result = self.0.attribute(&obj, &baseline, &change_sets)?;
+        let result = self.doc.attribute(&obj, &baseline, &change_sets)?;
         let result = result
             .into_iter()
             .map(|cs| {
@@ -672,7 +663,7 @@
             .iter()
             .map(get_js_heads)
             .collect::<Result<Vec<_>, _>>()?;
-        let result = self.0.attribute2(&obj, &baseline, &change_sets)?;
+        let result = self.doc.attribute2(&obj, &baseline, &change_sets)?;
         let result = result
             .into_iter()
             .map(|cs| {
@@ -681,7 +672,7 @@
                     .iter()
                     .map::<Result<JsValue, JsValue>, _>(|a| {
                         let r = Object::new();
-                        js_set(&r, "actor", &self.0.actor_to_str(a.actor))?;
+                        js_set(&r, "actor", &self.doc.actor_to_str(a.actor))?;
                         js_set(&r, "start", a.range.start as f64)?;
                         js_set(&r, "end", a.range.end as f64)?;
                         Ok(JsValue::from(&r))
@@ -694,7 +685,7 @@
                     .iter()
                     .map::<Result<JsValue, JsValue>, _>(|d| {
                         let r = Object::new();
-                        js_set(&r, "actor", &self.0.actor_to_str(d.actor))?;
+                        js_set(&r, "actor", &self.doc.actor_to_str(d.actor))?;
                         js_set(&r, "pos", d.pos as f64)?;
                         js_set(&r, "val", &d.span)?;
                         Ok(JsValue::from(&r))
@@ -726,22 +717,7 @@
     }
 
     #[wasm_bindgen(js_name = loadIncremental)]
-<<<<<<< HEAD
     pub fn load_incremental(&mut self, data: Uint8Array) -> Result<Array, JsValue> {
-        let data = data.to_vec();
-        let objs = self.0.load_incremental(&data).map_err(to_js_err)?;
-        let objs: Array = objs.iter().map(|o| JsValue::from(o.to_string())).collect();
-        Ok(objs)
-    }
-
-    #[wasm_bindgen(js_name = applyChanges)]
-    pub fn apply_changes(&mut self, changes: JsValue) -> Result<Array, JsValue> {
-        let changes: Vec<_> = JS(changes).try_into()?;
-        let objs = self.0.apply_changes(changes).map_err(to_js_err)?;
-        let objs: Array = objs.iter().map(|o| JsValue::from(o.to_string())).collect();
-        Ok(objs)
-=======
-    pub fn load_incremental(&mut self, data: Uint8Array) -> Result<f64, JsValue> {
         self.ensure_transaction_closed();
         let data = data.to_vec();
         let options = if let Some(observer) = self.observer.as_mut() {
@@ -749,15 +725,16 @@
         } else {
             ApplyOptions::default()
         };
-        let len = self
+        let objs = self
             .doc
             .load_incremental_with(&data, options)
             .map_err(to_js_err)?;
-        Ok(len as f64)
+        let objs: Array = objs.iter().map(|o| JsValue::from(o.to_string())).collect();
+        Ok(objs)
     }
 
     #[wasm_bindgen(js_name = applyChanges)]
-    pub fn apply_changes(&mut self, changes: JsValue) -> Result<(), JsValue> {
+    pub fn apply_changes(&mut self, changes: JsValue) -> Result<Array, JsValue> {
         self.ensure_transaction_closed();
         let changes: Vec<_> = JS(changes).try_into()?;
         let options = if let Some(observer) = self.observer.as_mut() {
@@ -765,11 +742,12 @@
         } else {
             ApplyOptions::default()
         };
-        self.doc
+        let objs = self
+            .doc
             .apply_changes_with(changes, options)
             .map_err(to_js_err)?;
-        Ok(())
->>>>>>> c43dc184
+        let objs: Array = objs.iter().map(|o| JsValue::from(o.to_string())).collect();
+        Ok(objs)
     }
 
     #[wasm_bindgen(js_name = getChanges)]
@@ -856,15 +834,7 @@
         &mut self,
         state: &mut SyncState,
         message: Uint8Array,
-<<<<<<< HEAD
     ) -> Result<Array, JsValue> {
-        let message = message.to_vec();
-        let message = am::sync::Message::decode(message.as_slice()).map_err(to_js_err)?;
-        let objs = self
-            .0
-            .receive_sync_message(&mut state.0, message)
-=======
-    ) -> Result<(), JsValue> {
         self.ensure_transaction_closed();
         let message = message.to_vec();
         let message = am::sync::Message::decode(message.as_slice()).map_err(to_js_err)?;
@@ -873,9 +843,9 @@
         } else {
             ApplyOptions::default()
         };
-        self.doc
+        let objs = self
+            .doc
             .receive_sync_message_with(&mut state.0, message, options)
->>>>>>> c43dc184
             .map_err(to_js_err)?;
         let objs: Array = objs.iter().map(|o| JsValue::from(o.to_string())).collect();
         Ok(objs)
